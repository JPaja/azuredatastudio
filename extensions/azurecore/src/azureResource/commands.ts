/*---------------------------------------------------------------------------------------------
 *  Copyright (c) Microsoft Corporation. All rights reserved.
 *  Licensed under the Source EULA. See License.txt in the project root for license information.
 *--------------------------------------------------------------------------------------------*/

import * as azdata from 'azdata';
import * as vscode from 'vscode';
import { TokenCredentials } from '@azure/ms-rest-js';
import * as nls from 'vscode-nls';
const localize = nls.loadMessageBundle();

import { AppContext } from '../appContext';
import { azureResource } from './azure-resource';
import { TreeNode } from './treeNode';
import { AzureResourceCredentialError } from './errors';
import { AzureResourceTreeProvider } from './tree/treeProvider';
import { AzureResourceAccountTreeNode } from './tree/accountTreeNode';
import { IAzureResourceSubscriptionService, IAzureResourceSubscriptionFilterService, IAzureTerminalService } from '../azureResource/interfaces';
import { AzureResourceServiceNames } from './constants';
import { AzureAccount, Tenant } from '../account-provider/interfaces';

export function registerAzureResourceCommands(appContext: AppContext, tree: AzureResourceTreeProvider): void {
	vscode.commands.registerCommand('azure.resource.startterminal', async (node?: TreeNode) => {
		try {
			const enablePreviewFeatures = vscode.workspace.getConfiguration('workbench').get('enablePreviewFeatures');
			if (!enablePreviewFeatures) {
				const msg = localize('azure.cloudTerminalPreview', "You must enable preview features in order to use Azure Cloud Shell.");
				vscode.window.showInformationMessage(msg);
				return;
			}
			if (!node || !(node instanceof AzureResourceAccountTreeNode)) {
				return;
			}

			const accountNode = node as AzureResourceAccountTreeNode;
			const azureAccount = accountNode.account as AzureAccount;

			const tokens = await azdata.accounts.getSecurityToken(azureAccount, azdata.AzureResource.MicrosoftResourceManagement);

			const terminalService = appContext.getService<IAzureTerminalService>(AzureResourceServiceNames.terminalService);

			const listOfTenants = azureAccount.properties.tenants.map(t => t.displayName);

			if (listOfTenants.length === 0) {
				vscode.window.showErrorMessage(localize('azure.noTenants', "A tenant is required for this feature. Your Azure subscription seems to have no tenants."));
				return;
			}

			let tenant: Tenant;
			vscode.window.setStatusBarMessage(localize('azure.startingCloudShell', "Starting cloud shell…"), 5000);

			if (listOfTenants.length === 1) {
				// Don't show quickpick for a single option
				tenant = azureAccount.properties.tenants[0];
			} else {
				const pickedTenant = await vscode.window.showQuickPick(listOfTenants, { canPickMany: false });

				if (!pickedTenant) {
					vscode.window.showErrorMessage(localize('azure.mustPickTenant', "You must select a tenant for this feature to work."));
					return;
				}

				// The tenant the user picked
				tenant = azureAccount.properties.tenants[listOfTenants.indexOf(pickedTenant)];
			}

			await terminalService.getOrCreateCloudConsole(azureAccount, tenant, tokens);
		} catch (ex) {
			console.error(ex);
			vscode.window.showErrorMessage(ex);
		}
	});

	// Resource Tree commands

	vscode.commands.registerCommand('azure.resource.selectsubscriptions', async (node?: TreeNode) => {
		if (!(node instanceof AzureResourceAccountTreeNode)) {
			return;
		}

		const account = node.account;
		if (!account) {
			return;
		}

		const subscriptionService = appContext.getService<IAzureResourceSubscriptionService>(AzureResourceServiceNames.subscriptionService);
		const subscriptionFilterService = appContext.getService<IAzureResourceSubscriptionFilterService>(AzureResourceServiceNames.subscriptionFilterService);

		const accountNode = node as AzureResourceAccountTreeNode;

		const subscriptions = (await accountNode.getCachedSubscriptions()) || <azureResource.AzureResourceSubscription[]>[];
		if (subscriptions.length === 0) {
			try {
				const tokens = await azdata.accounts.getSecurityToken(account, azdata.AzureResource.ResourceManagement);

				for (const tenant of account.properties.tenants) {
					const token = tokens[tenant.id].token;
					const tokenType = tokens[tenant.id].tokenType;

					subscriptions.push(...await subscriptionService.getSubscriptions(account, new TokenCredentials(token, tokenType)));
				}
			} catch (error) {
				account.isStale = true;
				throw new AzureResourceCredentialError(localize('azure.resource.selectsubscriptions.credentialError', "Failed to get credential for account {0}. Please refresh the account.", account.key.accountId), error);
			}
		}

		let selectedSubscriptions = await subscriptionFilterService.getSelectedSubscriptions(accountNode.account);
		if (!selectedSubscriptions) {
			selectedSubscriptions = [];
		}

		const selectedSubscriptionIds: string[] = [];
		if (selectedSubscriptions.length > 0) {
			selectedSubscriptionIds.push(...selectedSubscriptions.map((subscription) => subscription.id));
		} else {
			// ALL subscriptions are selected by default
			selectedSubscriptionIds.push(...subscriptions.map((subscription) => subscription.id));
		}

		interface AzureResourceSubscriptionQuickPickItem extends vscode.QuickPickItem {
			subscription: azureResource.AzureResourceSubscription;
		}

		const subscriptionQuickPickItems: AzureResourceSubscriptionQuickPickItem[] = subscriptions.map((subscription) => {
			return {
				label: subscription.name,
				picked: selectedSubscriptionIds.indexOf(subscription.id) !== -1,
				subscription: subscription
			};
		}).sort((a, b) => a.label.localeCompare(b.label));

		const selectedSubscriptionQuickPickItems = await vscode.window.showQuickPick(subscriptionQuickPickItems, { canPickMany: true });
		if (selectedSubscriptionQuickPickItems && selectedSubscriptionQuickPickItems.length > 0) {
			await tree.refresh(node, false);

			selectedSubscriptions = selectedSubscriptionQuickPickItems.map((subscriptionItem) => subscriptionItem.subscription);
			await subscriptionFilterService.saveSelectedSubscriptions(accountNode.account, selectedSubscriptions);
		}
	});

	vscode.commands.registerCommand('azure.resource.refreshall', () => tree.notifyNodeChanged(undefined));

	vscode.commands.registerCommand('azure.resource.refresh', async (node?: TreeNode) => {
		await tree.refresh(node, true);
	});

	vscode.commands.registerCommand('azure.resource.signin', async (node?: TreeNode) => {
		vscode.commands.executeCommand('workbench.actions.modal.linkedAccount');
	});

	vscode.commands.registerCommand('azure.resource.connectsqlserver', async (node?: TreeNode) => {
		if (!node) {
			return;
		}

		const treeItem: azdata.TreeItem = await node.getTreeItem();
		if (!treeItem.payload) {
			return;
		}
		// Ensure connection is saved to the Connections list, then open connection dialog
		let connectionProfile = Object.assign({}, treeItem.payload, { saveProfile: true });
		const conn = await azdata.connection.openConnectionDialog(undefined, connectionProfile, { saveConnection: true, showDashboard: true });
		if (conn) {
			vscode.commands.executeCommand('workbench.view.connections');
		}
	});

<<<<<<< HEAD
	appContext.apiWrapper.registerCommand('azure.resource.connectazureDataExplorer', async (node?: TreeNode) => {
		if (!node) {
			return;
		}

		const treeItem: azdata.TreeItem = await node.getTreeItem();
		if (!treeItem.payload) {
			return;
		}
		// Ensure connection is saved to the Connections list, then open connection dialog
		let connectionProfile = Object.assign({}, treeItem.payload, { saveProfile: true });
		const conn = await appContext.apiWrapper.openConnectionDialog(undefined, connectionProfile, { saveConnection: true, showDashboard: true });
		if (conn) {
			appContext.apiWrapper.executeCommand('workbench.view.connections');
		}
	});

	appContext.apiWrapper.registerCommand('azure.resource.openInAzurePortal', async (connectionProfile: azdata.IConnectionProfile) => {
=======
	vscode.commands.registerCommand('azure.resource.openInAzurePortal', async (connectionProfile: azdata.IConnectionProfile) => {
>>>>>>> 1b616acf

		if (
			!connectionProfile.azureResourceId ||
			!connectionProfile.azurePortalEndpoint ||
			!connectionProfile.azureTenantId
		) {
			return;
		}

		const urlToOpen = `${connectionProfile.azurePortalEndpoint}//${connectionProfile.azureTenantId}/#resource/${connectionProfile.azureResourceId}`;
		vscode.env.openExternal(vscode.Uri.parse(urlToOpen));
	});
}<|MERGE_RESOLUTION|>--- conflicted
+++ resolved
@@ -166,8 +166,7 @@
 		}
 	});
 
-<<<<<<< HEAD
-	appContext.apiWrapper.registerCommand('azure.resource.connectazureDataExplorer', async (node?: TreeNode) => {
+	vscode.commands.registerCommand('azure.resource.connectazureDataExplorer', async (node?: TreeNode) => {
 		if (!node) {
 			return;
 		}
@@ -178,17 +177,13 @@
 		}
 		// Ensure connection is saved to the Connections list, then open connection dialog
 		let connectionProfile = Object.assign({}, treeItem.payload, { saveProfile: true });
-		const conn = await appContext.apiWrapper.openConnectionDialog(undefined, connectionProfile, { saveConnection: true, showDashboard: true });
+		const conn = await azdata.connection.openConnectionDialog(undefined, connectionProfile, { saveConnection: true, showDashboard: true });
 		if (conn) {
-			appContext.apiWrapper.executeCommand('workbench.view.connections');
+			vscode.commands.executeCommand('workbench.view.connections');
 		}
 	});
 
-	appContext.apiWrapper.registerCommand('azure.resource.openInAzurePortal', async (connectionProfile: azdata.IConnectionProfile) => {
-=======
 	vscode.commands.registerCommand('azure.resource.openInAzurePortal', async (connectionProfile: azdata.IConnectionProfile) => {
->>>>>>> 1b616acf
-
 		if (
 			!connectionProfile.azureResourceId ||
 			!connectionProfile.azurePortalEndpoint ||
