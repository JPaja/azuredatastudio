/*---------------------------------------------------------------------------------------------
 *  Copyright (c) Microsoft Corporation. All rights reserved.
 *  Licensed under the Source EULA. See License.txt in the project root for license information.
 *--------------------------------------------------------------------------------------------*/

import * as vscode from 'vscode';
import * as yaml from 'js-yaml';
import { BookTreeItem, BookTreeItemType, BookTreeItemFormat } from './bookTreeItem';
import * as constants from '../common/constants';
import * as path from 'path';
import * as fileServices from 'fs';
import * as fs from 'fs-extra';
import * as loc from '../common/localizedConstants';
import { IJupyterBookToc, JupyterBookSection } from '../contracts/content';
import { convertFrom, getContentPath, BookVersion } from './bookVersionHandler';
import { debounce, IPinnedNotebook } from '../common/utils';
import { Deferred } from '../common/promise';
const fsPromises = fileServices.promises;
const content = 'content';

export class BookModel {
	private _bookItems: BookTreeItem[] = [];
	private _allNotebooks = new Map<string, BookTreeItem>();
	private _tableOfContentsPath: string;
	private _contentFolderPath: string;
	private _configPath: string;
	private _bookVersion: BookVersion;
	private _errorMessage: string;
	private _activePromise: Deferred<void> | undefined = undefined;
	private _queuedPromises: Deferred<void>[] = [];
	/**
	 * The root tree item for this model
	 */
	private _rootNode: BookTreeItem;

	constructor(
		public readonly bookPath: string,
		public readonly openAsUntitled: boolean,
		public readonly isNotebook: boolean,
		private _extensionContext: vscode.ExtensionContext,
		private _onDidChangeTreeData: vscode.EventEmitter<BookTreeItem | undefined>,
		public readonly pinnedNotebookDetails?: IPinnedNotebook) { }

	public unwatchTOC(): void {
		fs.unwatchFile(this.tableOfContentsPath);
	}

	public watchTOC(): void {
		fs.watchFile(this.tableOfContentsPath, async (curr, prev) => {
			if (curr.mtime > prev.mtime) {
				this.reinitializeContents();
			}
		});
	}

	@debounce(1500)
	public async reinitializeContents(): Promise<void> {
		await this.initializeContents();
		this._onDidChangeTreeData.fire(undefined);
	}

	public async initializeContents(): Promise<void> {
		const deferred = new Deferred<void>();
		if (!this._activePromise && this._queuedPromises.length === 0) {
			this._activePromise = deferred;
		}
		else {
			// If there's an active promise, then we need to add the new promise to the queue.
			this._queuedPromises.push(deferred);
			await deferred.promise;
		}
		try {
			this._bookItems = [];
			this._allNotebooks = new Map<string, BookTreeItem>();
			if (this.isNotebook) {
				this.readNotebook();
			} else {
				await this.readBookStructure();
				await this.loadTableOfContentFiles();
				await this.readBooks();
			}
		}
		finally {
			// Resolve next promise in queue
			const queuedPromise = this._queuedPromises.shift();
			queuedPromise?.resolve();
			this._activePromise = queuedPromise;
		}
	}

	public async readBookStructure(): Promise<void> {
		// check book structure to determine version
		let isOlderVersion: boolean;
		this._configPath = path.posix.join(this.bookPath, '_config.yml');
		try {
			isOlderVersion = (await fs.stat(path.posix.join(this.bookPath, '_data'))).isDirectory() && (await fs.stat(path.posix.join(this.bookPath, content))).isDirectory();
		} catch {
			isOlderVersion = false;
		}

		if (isOlderVersion) {
			let isTocFile = (await fs.stat(path.posix.join(this.bookPath, '_data', 'toc.yml'))).isFile();
			if (isTocFile) {
				this._tableOfContentsPath = path.posix.join(this.bookPath, '_data', 'toc.yml');
			}
			this._bookVersion = BookVersion.v1;
			this._contentFolderPath = path.posix.join(this.bookPath, content, '');
		} else {
			this._contentFolderPath = this.bookPath;
			this._tableOfContentsPath = path.posix.join(this.bookPath, '_toc.yml');
			this._bookVersion = BookVersion.v2;
		}
	}

	public getAllNotebooks(): Map<string, BookTreeItem> {
		return this._allNotebooks;
	}

	public getNotebook(uri: string): BookTreeItem | undefined {
		return this._allNotebooks.get(this.openAsUntitled ? path.basename(uri) : uri);
	}

	public async loadTableOfContentFiles(): Promise<void> {
		if (this.isNotebook) {
			return;
		}

		if (await fs.pathExists(this._tableOfContentsPath)) {
			vscode.commands.executeCommand('setContext', 'bookOpened', true);
			this.watchTOC();
		} else {
			this._errorMessage = loc.missingTocError;
			throw new Error(loc.missingTocError);
		}
	}

	public readNotebook(): BookTreeItem {
		if (!this.isNotebook) {
			return undefined;
		}

		let pathDetails = path.parse(this.bookPath);
		let notebookItem = new BookTreeItem({
			title: this.pinnedNotebookDetails?.title ?? pathDetails.name,
			contentPath: this.bookPath,
			root: this.pinnedNotebookDetails?.bookPath ?? pathDetails.dir,
			tableOfContents: { sections: undefined },
			page: { sections: undefined },
			type: BookTreeItemType.Notebook,
			treeItemCollapsibleState: vscode.TreeItemCollapsibleState.Expanded,
			isUntitled: this.openAsUntitled,
		},
			{
				light: this._extensionContext.asAbsolutePath('resources/light/notebook.svg'),
				dark: this._extensionContext.asAbsolutePath('resources/dark/notebook_inverse.svg')
			}
		);
		this._bookItems.push(notebookItem);
		this._rootNode = notebookItem;
		if (this.openAsUntitled && !this._allNotebooks.get(pathDetails.base)) {
			this._allNotebooks.set(pathDetails.base, notebookItem);
		} else {
			// convert to URI to avoid causing issue with drive letters when getting navigation links
			let uriToNotebook: vscode.Uri = vscode.Uri.file(this.bookPath);
			if (!this._allNotebooks.get(uriToNotebook.fsPath)) {
				this._allNotebooks.set(uriToNotebook.fsPath, notebookItem);
			}
		}
		return notebookItem;
	}

	public async readBooks(): Promise<BookTreeItem[]> {
		if (this.isNotebook) {
			return undefined;
		}
		let notebookConfig = vscode.workspace.getConfiguration(constants.notebookConfigKey);
		let collapsedItems = notebookConfig[constants.collapseBookItems];
		let collapsibleState = vscode.TreeItemCollapsibleState.Expanded;
		if (collapsedItems) {
			collapsibleState = vscode.TreeItemCollapsibleState.Collapsed;
		}

		if (this._tableOfContentsPath) {
			try {
				let fileContents = await fsPromises.readFile(this._configPath, 'utf-8');
				const config = yaml.safeLoad(fileContents.toString());
				fileContents = await fsPromises.readFile(this._tableOfContentsPath, 'utf-8');
				let tableOfContents: any = yaml.safeLoad(fileContents.toString());
				const parsedTOC: IJupyterBookToc = { sections: this.parseJupyterSections(this._bookVersion, tableOfContents) };
				let book: BookTreeItem = new BookTreeItem({
					version: this._bookVersion,
					title: config.title,
					contentPath: this._tableOfContentsPath,
					root: this.bookPath,
					tableOfContents: parsedTOC,
					page: tableOfContents,
					type: BookTreeItemType.Book,
					treeItemCollapsibleState: collapsibleState,
					isUntitled: this.openAsUntitled,
				},
					{
						light: this._extensionContext.asAbsolutePath('resources/light/book.svg'),
						dark: this._extensionContext.asAbsolutePath('resources/dark/book_inverse.svg')
					}
				);
				this._rootNode = book;
				this._bookItems.push(book);
			} catch (e) {
				this._errorMessage = loc.readBookError(this.bookPath, e instanceof Error ? e.message : e);
				throw new Error(this._errorMessage);
			}
		}
		return this._bookItems;
	}

	public get bookItems(): BookTreeItem[] {
		return this._bookItems;
	}

	public set bookItems(bookItems: BookTreeItem[]) {
		bookItems.forEach(b => {
			// only add unique notebooks
			if (!this._bookItems.includes(b)) {
				this._bookItems.push(b);
			}
		});
	}

	public async getSections(element: BookTreeItem): Promise<BookTreeItem[]> {
		let sections: JupyterBookSection[] = element.sections;
		let root: string = element.root;
		let book: BookTreeItemFormat = element.book;
		let treeItems: BookTreeItem[] = [];
		for (let i = 0; i < sections.length; i++) {
			if (sections[i].url) {
				let externalLink: BookTreeItem = new BookTreeItem({
					title: sections[i].title,
					contentPath: undefined,
					root: root,
<<<<<<< HEAD
					tableOfContents: element.book.tableOfContents,
=======
					tableOfContents: element.tableOfContents,
>>>>>>> c8bdbd24
					page: sections[i],
					type: BookTreeItemType.ExternalLink,
					treeItemCollapsibleState: vscode.TreeItemCollapsibleState.Collapsed,
					isUntitled: this.openAsUntitled,
					version: book.version,
					parent: element
				},
					{
						light: this._extensionContext.asAbsolutePath('resources/light/link.svg'),
						dark: this._extensionContext.asAbsolutePath('resources/dark/link_inverse.svg')
					}
				);

				treeItems.push(externalLink);
			} else if (sections[i].file) {
				const pathToNotebook: string = getContentPath(book.version, book.root, sections[i].file.concat('.ipynb'));
				const pathToMarkdown: string = getContentPath(book.version, book.root, sections[i].file.concat('.md'));

				// Note: Currently, if there is an ipynb and a md file with the same name, Jupyter Books only shows the notebook.
				// Following Jupyter Books behavior for now
				if (await fs.pathExists(pathToNotebook)) {
					let notebook = new BookTreeItem({
						title: sections[i].title ? sections[i].title : sections[i].file,
						contentPath: pathToNotebook,
						root: root,
<<<<<<< HEAD
						tableOfContents: element.book.tableOfContents,
=======
						tableOfContents: element.tableOfContents,
>>>>>>> c8bdbd24
						page: sections[i],
						type: BookTreeItemType.Notebook,
						treeItemCollapsibleState: vscode.TreeItemCollapsibleState.Collapsed,
						isUntitled: this.openAsUntitled,
						version: book.version,
						parent: element
					},
						{
							light: this._extensionContext.asAbsolutePath('resources/light/notebook.svg'),
							dark: this._extensionContext.asAbsolutePath('resources/dark/notebook_inverse.svg')
						}
					);

					if (this.openAsUntitled) {
						if (!this._allNotebooks.get(path.basename(pathToNotebook))) {
							this._allNotebooks.set(path.basename(pathToNotebook), notebook);
						}
						treeItems.push(notebook);
					} else {
						// convert to URI to avoid causing issue with drive letters when getting navigation links
						let uriToNotebook: vscode.Uri = vscode.Uri.file(pathToNotebook);
						if (!this._allNotebooks.get(uriToNotebook.fsPath)) {
							this._allNotebooks.set(uriToNotebook.fsPath, notebook);
						}
						treeItems.push(notebook);
					}
				} else if (await fs.pathExists(pathToMarkdown)) {
					let markdown: BookTreeItem = new BookTreeItem({
						title: sections[i].title ? sections[i].title : sections[i].file,
						contentPath: pathToMarkdown,
						root: root,
<<<<<<< HEAD
						tableOfContents: element.book.tableOfContents,
=======
						tableOfContents: element.tableOfContents,
>>>>>>> c8bdbd24
						page: sections[i],
						type: BookTreeItemType.Markdown,
						treeItemCollapsibleState: vscode.TreeItemCollapsibleState.Collapsed,
						isUntitled: this.openAsUntitled,
						version: book.version,
						parent: element
					},
						{
							light: this._extensionContext.asAbsolutePath('resources/light/markdown.svg'),
							dark: this._extensionContext.asAbsolutePath('resources/dark/markdown_inverse.svg')
						}
					);
					if (this.openAsUntitled) {
						if (!this._allNotebooks.get(path.basename(pathToMarkdown))) {
							this._allNotebooks.set(path.basename(pathToMarkdown), markdown);
						}
					} else {
						// convert to URI to avoid causing issue with drive letters when getting navigation links
						let uriToNotebook: vscode.Uri = vscode.Uri.file(pathToMarkdown);
						if (!this._allNotebooks.get(uriToNotebook.fsPath)) {
							this._allNotebooks.set(uriToNotebook.fsPath, markdown);
						}
					}
					treeItems.push(markdown);
				} else {
					this._errorMessage = loc.missingFileError(sections[i].title, book.title);
					vscode.window.showErrorMessage(this._errorMessage);
				}
			}
		}
		element.children = JSON.stringify(treeItems);
		this.bookItems = treeItems;
		return treeItems;
	}

	/**
	 * Recursively parses out a section of a Jupyter Book.
	 * @param section The input data to parse
	 */
	public parseJupyterSections(version: string, section: any[]): JupyterBookSection[] {
		try {
			return section.reduce((acc, val) => Array.isArray(val.sections) ?
				acc.concat(convertFrom(version, val)).concat(this.parseJupyterSections(version, val.sections)) : acc.concat(convertFrom(version, val)), []);
		} catch (e) {
			this._errorMessage = loc.invalidTocFileError();
			if (section.length > 0) {
				this._errorMessage = loc.invalidTocError(section[0].title);
			}
			throw new Error(this._errorMessage);
		}
	}

	public get tableOfContentsPath(): string {
		return this._tableOfContentsPath;
	}

	public get contentFolderPath(): string {
		return this._contentFolderPath;
	}

	public get configPath(): string {
		return this._configPath;
	}

	public get errorMessage(): string {
		return this._errorMessage;
	}

	public get version(): BookVersion {
		return this._bookVersion;
	}
	public get rootNode(): BookTreeItem {
		return this._rootNode;
	}
}<|MERGE_RESOLUTION|>--- conflicted
+++ resolved
@@ -237,11 +237,7 @@
 					title: sections[i].title,
 					contentPath: undefined,
 					root: root,
-<<<<<<< HEAD
-					tableOfContents: element.book.tableOfContents,
-=======
 					tableOfContents: element.tableOfContents,
->>>>>>> c8bdbd24
 					page: sections[i],
 					type: BookTreeItemType.ExternalLink,
 					treeItemCollapsibleState: vscode.TreeItemCollapsibleState.Collapsed,
@@ -267,11 +263,7 @@
 						title: sections[i].title ? sections[i].title : sections[i].file,
 						contentPath: pathToNotebook,
 						root: root,
-<<<<<<< HEAD
-						tableOfContents: element.book.tableOfContents,
-=======
 						tableOfContents: element.tableOfContents,
->>>>>>> c8bdbd24
 						page: sections[i],
 						type: BookTreeItemType.Notebook,
 						treeItemCollapsibleState: vscode.TreeItemCollapsibleState.Collapsed,
@@ -303,11 +295,7 @@
 						title: sections[i].title ? sections[i].title : sections[i].file,
 						contentPath: pathToMarkdown,
 						root: root,
-<<<<<<< HEAD
-						tableOfContents: element.book.tableOfContents,
-=======
 						tableOfContents: element.tableOfContents,
->>>>>>> c8bdbd24
 						page: sections[i],
 						type: BookTreeItemType.Markdown,
 						treeItemCollapsibleState: vscode.TreeItemCollapsibleState.Collapsed,
