/*---------------------------------------------------------------------------------------------
 *  Copyright (c) Microsoft Corporation. All rights reserved.
 *  Licensed under the Source EULA. See License.txt in the project root for license information.
 *--------------------------------------------------------------------------------------------*/

import * as constants from '../common/constants';
import * as mssql from '../../../mssql';
import * as os from 'os';
import * as path from 'path';
import * as utils from '../common/utils';
import * as UUID from 'vscode-languageclient/lib/utils/uuid';
import * as templates from '../templates/templates';
import * as vscode from 'vscode';
import type * as azdataType from 'azdata';
import * as dataworkspace from 'dataworkspace';
import type * as mssqlVscode from 'vscode-mssql';

import { promises as fs } from 'fs';
import { PublishDatabaseDialog } from '../dialogs/publishDatabaseDialog';
import { Project, reservedProjectFolders, FileProjectEntry, SqlProjectReferenceProjectEntry, IDatabaseReferenceProjectEntry } from '../models/project';
import { SqlDatabaseProjectTreeViewProvider } from './databaseProjectTreeViewProvider';
import { FolderNode, FileNode } from '../models/tree/fileFolderTreeItem';
import { IDeploySettings } from '../models/IDeploySettings';
import { BaseProjectTreeItem } from '../models/tree/baseTreeItem';
import { ProjectRootTreeItem } from '../models/tree/projectTreeItem';
import { ImportDataModel } from '../models/api/import';
import { NetCoreTool, DotNetCommandOptions } from '../tools/netcoreTool';
import { BuildHelper } from '../tools/buildHelper';
import { readPublishProfile } from '../models/publishProfile/publishProfile';
import { AddDatabaseReferenceDialog } from '../dialogs/addDatabaseReferenceDialog';
import { ISystemDatabaseReferenceSettings, IDacpacReferenceSettings, IProjectReferenceSettings } from '../models/IDatabaseReferenceSettings';
import { DatabaseReferenceTreeItem } from '../models/tree/databaseReferencesTreeItem';
import { CreateProjectFromDatabaseDialog } from '../dialogs/createProjectFromDatabaseDialog';
import { TelemetryActions, TelemetryReporter, TelemetryViews } from '../common/telemetry';
import { IconPathHelper } from '../common/iconHelper';
import { DashboardData, PublishData, Status } from '../models/dashboardData/dashboardData';
import { launchPublishDatabaseQuickpick } from '../dialogs/publishDatabaseQuickpick';
<<<<<<< HEAD
import { launchDeployDatabaseQuickpick } from '../dialogs/deployDatabaseQuickpick';
import { DeployService } from '../models/deploy/deployService';
=======
import { SqlTargetPlatform } from 'sqldbproj';
>>>>>>> 88d28b7d

const maxTableLength = 10;

/**
 * Controller for managing lifecycle of projects
 */
export class ProjectsController {
	private netCoreTool: NetCoreTool;
	private buildHelper: BuildHelper;
	private buildInfo: DashboardData[] = [];
	private publishInfo: PublishData[] = [];
	private deployService: DeployService;

	projFileWatchers = new Map<string, vscode.FileSystemWatcher>();

	constructor(private _outputChannel?: vscode.OutputChannel) {
		this.netCoreTool = new NetCoreTool(this._outputChannel);
		this.buildHelper = new BuildHelper();
		this.deployService = new DeployService(this._outputChannel);
	}

	public getDashboardPublishData(projectFile: string): (string | dataworkspace.IconCellValue)[][] {
		const infoRows: (string | dataworkspace.IconCellValue)[][] = [];

		for (let i = this.publishInfo.length - 1; i >= 0; i--) {
			if (this.publishInfo[i].projectFile === projectFile) {
				let icon: azdataType.IconPath;
				let text: string;
				if (this.publishInfo[i].status === Status.success) {
					icon = IconPathHelper.success;
					text = constants.Success;
				} else if (this.publishInfo[i].status === Status.failed) {
					icon = IconPathHelper.error;
					text = constants.Failed;
				} else {
					icon = IconPathHelper.inProgress;
					text = constants.InProgress;
				}

				let infoRow: (string | dataworkspace.IconCellValue)[] = [{ text: text, icon: icon },
				this.publishInfo[i].startDate,
				this.publishInfo[i].timeToCompleteAction,
				this.publishInfo[i].target,
				this.publishInfo[i].targetServer,
				this.publishInfo[i].targetDatabase];
				infoRows.push(infoRow);
			}
		}

		return infoRows;
	}

	public getDashboardBuildData(projectFile: string): (string | dataworkspace.IconCellValue)[][] {
		const infoRows: (string | dataworkspace.IconCellValue)[][] = [];

		for (let i = this.buildInfo.length - 1; i >= 0; i--) {
			if (this.buildInfo[i].projectFile === projectFile) {
				let icon: azdataType.IconPath;
				let text: string;
				if (this.buildInfo[i].status === Status.success) {
					icon = IconPathHelper.success;
					text = constants.Success;
				} else if (this.buildInfo[i].status === Status.failed) {
					icon = IconPathHelper.error;
					text = constants.Failed;
				} else {
					icon = IconPathHelper.inProgress;
					text = constants.InProgress;
				}

				let infoRow: (string | dataworkspace.IconCellValue)[] = [{ text: text, icon: icon },
				this.buildInfo[i].startDate,
				this.buildInfo[i].timeToCompleteAction,
				this.buildInfo[i].target];
				infoRows.push(infoRow);
			}
		}

		return infoRows;
	}

	public refreshProjectsTree(workspaceTreeItem: dataworkspace.WorkspaceTreeItem): void {
		(workspaceTreeItem.treeDataProvider as SqlDatabaseProjectTreeViewProvider).notifyTreeDataChanged();
	}

	/**
	 * Creates a new folder with the project name in the specified location, and places the new .sqlproj inside it
	 * @param newProjName
	 * @param folderUri
	 * @param projectGuid
	 */
	public async createNewProject(creationParams: NewProjectParams): Promise<string> {
		TelemetryReporter.createActionEvent(TelemetryViews.ProjectController, TelemetryActions.createNewProject)
			.withAdditionalProperties({ template: creationParams.projectTypeId })
			.send();

		if (creationParams.projectGuid && !UUID.isUUID(creationParams.projectGuid)) {
			throw new Error(constants.invalidGuid(creationParams.projectGuid));
		}

		if (creationParams.targetPlatform && !constants.targetPlatformToVersion.get(creationParams.targetPlatform)) {
			throw new Error(constants.invalidTargetPlatform(creationParams.targetPlatform, Array.from(constants.targetPlatformToVersion.keys())));
		}

		const macroDict: Record<string, string> = {
			'PROJECT_NAME': creationParams.newProjName,
			'PROJECT_GUID': creationParams.projectGuid ?? UUID.generateUuid().toUpperCase(),
			'PROJECT_DSP': creationParams.targetPlatform ? constants.targetPlatformToVersion.get(creationParams.targetPlatform)! : constants.defaultDSP
		};

		let newProjFileContents = templates.macroExpansion(templates.newSqlProjectTemplate, macroDict);

		let newProjFileName = creationParams.newProjName;

		if (!newProjFileName.toLowerCase().endsWith(constants.sqlprojExtension)) {
			newProjFileName += constants.sqlprojExtension;
		}

		const newProjFilePath = path.join(creationParams.folderUri.fsPath, path.parse(newProjFileName).name, newProjFileName);

		if (await utils.exists(newProjFilePath)) {
			throw new Error(constants.projectAlreadyExists(newProjFileName, path.parse(newProjFilePath).dir));
		}

		await fs.mkdir(path.dirname(newProjFilePath), { recursive: true });
		await fs.writeFile(newProjFilePath, newProjFileContents);

		await this.addTemplateFiles(newProjFilePath, creationParams.projectTypeId);

		return newProjFilePath;
	}

	/**
	 * Builds a project, producing a dacpac
	 * @param treeNode a treeItem in a project's hierarchy, to be used to obtain a Project
	 * @returns path of the built dacpac
	 */
	public async buildProject(treeNode: dataworkspace.WorkspaceTreeItem): Promise<string>;
	/**
	 * Builds a project, producing a dacpac
	 * @param project Project to be built
	 * @returns path of the built dacpac
	 */
	public async buildProject(project: Project): Promise<string>;
	public async buildProject(context: Project | dataworkspace.WorkspaceTreeItem): Promise<string> {
		const project: Project = this.getProjectFromContext(context);

		const startTime = new Date();
		const currentBuildTimeInfo = `${startTime.toLocaleDateString()} ${constants.at} ${startTime.toLocaleTimeString()}`;

		let buildInfoNew = new DashboardData(project.projectFilePath, Status.inProgress, project.getProjectTargetVersion(), currentBuildTimeInfo);
		this.buildInfo.push(buildInfoNew);

		if (this.buildInfo.length - 1 === maxTableLength) {
			this.buildInfo.shift();		// Remove the first element to maintain the length
		}

		// Check mssql extension for project dlls (tracking issue #10273)
		await this.buildHelper.createBuildDirFolder();

		const options: DotNetCommandOptions = {
			commandTitle: 'Build',
			workingDirectory: project.projectFolderPath,
			argument: this.buildHelper.constructBuildArguments(project.projectFilePath, this.buildHelper.extensionBuildDirPath)
		};

		try {
			await this.netCoreTool.runDotnetCommand(options);
			const timeToBuild = new Date().getTime() - startTime.getTime();

			const currentBuildIndex = this.buildInfo.findIndex(b => b.startDate === currentBuildTimeInfo);
			this.buildInfo[currentBuildIndex].status = Status.success;
			this.buildInfo[currentBuildIndex].timeToCompleteAction = utils.timeConversion(timeToBuild);

			TelemetryReporter.createActionEvent(TelemetryViews.ProjectController, TelemetryActions.build)
				.withAdditionalMeasurements({ duration: timeToBuild })
				.send();

			return project.dacpacOutputPath;
		} catch (err) {
			const timeToFailureBuild = new Date().getTime() - startTime.getTime();

			const currentBuildIndex = this.buildInfo.findIndex(b => b.startDate === currentBuildTimeInfo);
			this.buildInfo[currentBuildIndex].status = Status.failed;
			this.buildInfo[currentBuildIndex].timeToCompleteAction = utils.timeConversion(timeToFailureBuild);

			TelemetryReporter.createErrorEvent(TelemetryViews.ProjectController, TelemetryActions.build)
				.withAdditionalMeasurements({ duration: timeToFailureBuild })
				.send();

			vscode.window.showErrorMessage(constants.projBuildFailed(utils.getErrorMessage(err)));
			return '';
		}
	}

	/**
	 * Deploys a project
	 * @param treeNode a treeItem in a project's hierarchy, to be used to obtain a Project
	 */
	public async deployProject(treeNode: dataworkspace.WorkspaceTreeItem): Promise<void>;
	public async deployProject(treeNode: dataworkspace.WorkspaceTreeItem): Promise<void>;
	/**
	 * Builds and publishes a project
	 * @param project Project to be built and published
	 */
	public async deployProject(project: Project): Promise<void>;
	public async deployProject(context: Project | dataworkspace.WorkspaceTreeItem): Promise<void> {
		const project: Project = this.getProjectFromContext(context);
		try {
			let deployProfile = await launchDeployDatabaseQuickpick(project);
			if (deployProfile) {
				const connection = await this.deployService.deploy(deployProfile, project);
				if (connection) {
					const settings: IPublishSettings = {
						serverName: deployProfile.serverName,
						connectionUri: connection,
						databaseName: deployProfile.dbName,
						upgradeExisting: true,
						// TODO: Set deploymentOptions
						// TODO: Set sqlCmdVariables
					};
					const publishResult = await this.publishProjectCallback(project, settings);
					if (publishResult && publishResult.success) {

						// Update app settings if requested by user
						//
						this.deployService.updateAppSettings(deployProfile);
						vscode.window.showInformationMessage(constants.deployProjectSucceed);
					} else {
						vscode.window.showErrorMessage(constants.deployProjectFailed(publishResult?.errorMessage || ''));
					}
				} else {
					vscode.window.showErrorMessage(constants.deployProjectFailed('Failed to open a connection to the deployed database'));
				}
			}
		} catch (error) {
			vscode.window.showErrorMessage(constants.deployProjectFailed(error));
		}
		return;
	}

	/**
	 * Builds and publishes a project
	 * @param treeNode a treeItem in a project's hierarchy, to be used to obtain a Project
	 */
	public publishProject(treeNode: dataworkspace.WorkspaceTreeItem): PublishDatabaseDialog;
	/**
	 * Builds and publishes a project
	 * @param project Project to be built and published
	 */
	public publishProject(project: Project): PublishDatabaseDialog;
	public publishProject(context: Project | dataworkspace.WorkspaceTreeItem): PublishDatabaseDialog | undefined {
		const project: Project = this.getProjectFromContext(context);
		if (utils.getAzdataApi()) {
			let publishDatabaseDialog = this.getPublishDialog(project);

			publishDatabaseDialog.publish = async (proj, prof) => this.publishOrScriptProject(proj, prof, true);
			publishDatabaseDialog.generateScript = async (proj, prof) => this.publishOrScriptProject(proj, prof, false);
			publishDatabaseDialog.readPublishProfile = async (profileUri) => readPublishProfile(profileUri);

			publishDatabaseDialog.openDialog();

			return publishDatabaseDialog;
		} else {
			launchPublishDatabaseQuickpick(project);
			return undefined;
		}
	}

	/**
	 * Builds and either deploys or generates a deployment script for the specified project.
	 * @param project The project to deploy
	 * @param settings The settings used to configure the deployment
	 * @param publish Whether to publish the deployment or just generate a script
	 * @returns The DacFx result of the deployment
	 */
	public async publishOrScriptProject(project: Project, settings: IDeploySettings, publish: boolean): Promise<mssql.DacFxResult | undefined> {
		const telemetryProps: Record<string, string> = {};
		const telemetryMeasures: Record<string, number> = {};
		const buildStartTime = new Date().getTime();

		const dacpacPath = await this.buildProject(project);

		const buildEndTime = new Date().getTime();
		telemetryMeasures.buildDuration = buildEndTime - buildStartTime;
		telemetryProps.buildSucceeded = (dacpacPath !== '').toString();

		if (!dacpacPath) {
			TelemetryReporter.createErrorEvent(TelemetryViews.ProjectController, TelemetryActions.publishProject)
				.withAdditionalProperties(telemetryProps)
				.withAdditionalMeasurements(telemetryMeasures)
				.send();

			return undefined; // buildProject() handles displaying the error
		}

		// copy dacpac to temp location before publishing
		const tempPath = path.join(os.tmpdir(), `${path.parse(dacpacPath).name}_${new Date().getTime()}${constants.sqlprojExtension}`);
		await fs.copyFile(dacpacPath, tempPath);

		const dacFxService = await utils.getDacFxService();

		let result: mssql.DacFxResult;
		telemetryProps.profileUsed = (settings.profileUsed ?? false).toString();
		const currentDate = new Date();
		const actionStartTime = currentDate.getTime();
		const currentPublishTimeInfo = `${currentDate.toLocaleDateString()} ${constants.at} ${currentDate.toLocaleTimeString()}`;

		let publishInfoNew = new PublishData(project.projectFilePath, Status.inProgress, project.getProjectTargetVersion(), currentPublishTimeInfo, settings.databaseName, settings.serverName);
		this.publishInfo.push(publishInfoNew);

		if (this.publishInfo.length - 1 === maxTableLength) {
			this.publishInfo.shift();	// Remove the first element to maintain the length
		}

		try {
			const azdataApi = utils.getAzdataApi();
			if (publish) {
				telemetryProps.publishAction = 'deploy';
				if (azdataApi) {
					result = await (dacFxService as mssql.IDacFxService).deployDacpac(tempPath, settings.databaseName, true, settings.connectionUri, azdataApi.TaskExecutionMode.execute, settings.sqlCmdVariables, settings.deploymentOptions);
				} else {
					// TODO@chgagnon Fix typing
					result = await (dacFxService as mssqlVscode.IDacFxService).deployDacpac(tempPath, settings.databaseName, true, settings.connectionUri, <mssqlVscode.TaskExecutionMode><any>azdataApi!.TaskExecutionMode.execute, settings.sqlCmdVariables, <mssqlVscode.DeploymentOptions><any>settings.deploymentOptions);
				}
<<<<<<< HEAD
			}
			else {
=======

			} else {
>>>>>>> 88d28b7d
				telemetryProps.publishAction = 'generateScript';
				if (azdataApi) {
					result = await (dacFxService as mssql.IDacFxService).generateDeployScript(tempPath, settings.databaseName, settings.connectionUri, azdataApi.TaskExecutionMode.script, settings.sqlCmdVariables, settings.deploymentOptions);
				} else {
					// TODO@chgagnon Fix typing
					result = await (dacFxService as mssqlVscode.IDacFxService).generateDeployScript(tempPath, settings.databaseName, settings.connectionUri, <any>undefined/*mssqlVscode.TaskExecutionMode.script*/, settings.sqlCmdVariables, <mssqlVscode.DeploymentOptions><any>settings.deploymentOptions);
				}

			}
		} catch (err) {
			const actionEndTime = new Date().getTime();
			const timeToFailurePublish = actionEndTime - actionStartTime;
			telemetryProps.actionDuration = timeToFailurePublish.toString();
			telemetryProps.totalDuration = (actionEndTime - buildStartTime).toString();

			TelemetryReporter.createErrorEvent(TelemetryViews.ProjectController, TelemetryActions.publishProject)
				.withAdditionalProperties(telemetryProps)
				.send();

			const currentPublishIndex = this.publishInfo.findIndex(d => d.startDate === currentPublishTimeInfo);
			this.publishInfo[currentPublishIndex].status = Status.failed;
			this.publishInfo[currentPublishIndex].timeToCompleteAction = utils.timeConversion(timeToFailurePublish);

			throw err;
		}

		const actionEndTime = new Date().getTime();
		const timeToPublish = actionEndTime - actionStartTime;
		telemetryProps.actionDuration = timeToPublish.toString();
		telemetryProps.totalDuration = (actionEndTime - buildStartTime).toString();

		const currentPublishIndex = this.publishInfo.findIndex(d => d.startDate === currentPublishTimeInfo);
		this.publishInfo[currentPublishIndex].status = result.success ? Status.success : Status.failed;
		this.publishInfo[currentPublishIndex].timeToCompleteAction = utils.timeConversion(timeToPublish);

		TelemetryReporter.createActionEvent(TelemetryViews.ProjectController, TelemetryActions.publishProject)
			.withAdditionalProperties(telemetryProps)
			.send();

		return result;
	}

	public async schemaCompare(treeNode: dataworkspace.WorkspaceTreeItem): Promise<void> {
		try {
			// check if schema compare extension is installed
			if (vscode.extensions.getExtension(constants.schemaCompareExtensionId)) {
				// build project
				const dacpacPath = await this.buildProject(treeNode);

				// check that dacpac exists
				if (await utils.exists(dacpacPath)) {
					TelemetryReporter.sendActionEvent(TelemetryViews.ProjectController, TelemetryActions.projectSchemaCompareCommandInvoked);
					await vscode.commands.executeCommand(constants.schemaCompareStartCommand, dacpacPath);
				} else {
					throw new Error(constants.buildFailedCannotStartSchemaCompare);
				}
			} else {
				throw new Error(constants.schemaCompareNotInstalled);
			}
		} catch (err) {
			const props: Record<string, string> = {};
			const message = utils.getErrorMessage(err);

			if (message === constants.buildFailedCannotStartSchemaCompare || message === constants.schemaCompareNotInstalled) {
				props.errorMessage = message;
			}

			TelemetryReporter.createErrorEvent(TelemetryViews.ProjectController, TelemetryActions.projectSchemaCompareCommandInvoked)
				.withAdditionalProperties(props)
				.send();

			vscode.window.showErrorMessage(utils.getErrorMessage(err));
		}
	}

	public async addFolderPrompt(treeNode: dataworkspace.WorkspaceTreeItem): Promise<void> {
		const project = this.getProjectFromContext(treeNode);
		const relativePathToParent = this.getRelativePath(treeNode.element);
		const absolutePathToParent = path.join(project.projectFolderPath, relativePathToParent);
		const newFolderName = await this.promptForNewObjectName(new templates.ProjectScriptType(templates.folder, constants.folderFriendlyName, ''),
			project, absolutePathToParent);

		if (!newFolderName) {
			return; // user cancelled
		}

		const relativeFolderPath = path.join(relativePathToParent, newFolderName);

		try {
			// check if folder already exists or is a reserved folder
			const absoluteFolderPath = path.join(absolutePathToParent, newFolderName);
			const folderExists = await utils.exists(absoluteFolderPath);

			if (folderExists || this.isReservedFolder(absoluteFolderPath, project.projectFolderPath)) {
				throw new Error(constants.folderAlreadyExists(path.parse(absoluteFolderPath).name));
			}

			await project.addFolderItem(relativeFolderPath);
			this.refreshProjectsTree(treeNode);
		} catch (err) {
			vscode.window.showErrorMessage(utils.getErrorMessage(err));
		}
	}

	public isReservedFolder(absoluteFolderPath: string, projectFolderPath: string): boolean {
		const sameName = reservedProjectFolders.find(f => f === path.parse(absoluteFolderPath).name) !== undefined;
		const sameLocation = path.parse(absoluteFolderPath).dir === projectFolderPath;
		return sameName && sameLocation;
	}

	public async addItemPromptFromNode(treeNode: dataworkspace.WorkspaceTreeItem, itemTypeName?: string): Promise<void> {
		await this.addItemPrompt(this.getProjectFromContext(treeNode), this.getRelativePath(treeNode.element), itemTypeName, treeNode.treeDataProvider as SqlDatabaseProjectTreeViewProvider);
	}

	public async addItemPrompt(project: Project, relativePath: string, itemTypeName?: string, treeDataProvider?: SqlDatabaseProjectTreeViewProvider): Promise<void> {
		if (!itemTypeName) {
			const items: vscode.QuickPickItem[] = [];

			for (const itemType of templates.projectScriptTypes()) {
				items.push({ label: itemType.friendlyName });
			}

			itemTypeName = (await vscode.window.showQuickPick(items, {
				canPickMany: false
			}))?.label;

			if (!itemTypeName) {
				return; // user cancelled
			}
		}

		const itemType = templates.get(itemTypeName);
		const absolutePathToParent = path.join(project.projectFolderPath, relativePath);
		let itemObjectName = await this.promptForNewObjectName(itemType, project, absolutePathToParent, constants.sqlFileExtension);

		itemObjectName = itemObjectName?.trim();

		if (!itemObjectName) {
			return; // user cancelled
		}

		const newFileText = templates.macroExpansion(itemType.templateScript, { 'OBJECT_NAME': itemObjectName });
		const relativeFilePath = path.join(relativePath, itemObjectName + constants.sqlFileExtension);

		const telemetryProps: Record<string, string> = { itemType: itemType.type };
		const telemetryMeasurements: Record<string, number> = {};

		if (itemType.type === templates.preDeployScript) {
			telemetryMeasurements.numPredeployScripts = project.preDeployScripts.length;
		} else if (itemType.type === templates.postDeployScript) {
			telemetryMeasurements.numPostdeployScripts = project.postDeployScripts.length;
		}

		try {
			const newEntry = await project.addScriptItem(relativeFilePath, newFileText, itemType.type);

			TelemetryReporter.createActionEvent(TelemetryViews.ProjectTree, TelemetryActions.addItemFromTree)
				.withAdditionalProperties(telemetryProps)
				.withAdditionalMeasurements(telemetryMeasurements)
				.send();

			await vscode.commands.executeCommand(constants.vscodeOpenCommand, newEntry.fsUri);
			treeDataProvider?.notifyTreeDataChanged();
		} catch (err) {
			vscode.window.showErrorMessage(utils.getErrorMessage(err));

			TelemetryReporter.createErrorEvent(TelemetryViews.ProjectTree, TelemetryActions.addItemFromTree)
				.withAdditionalProperties(telemetryProps)
				.withAdditionalMeasurements(telemetryMeasurements)
				.send();
		}
	}

	public async exclude(context: dataworkspace.WorkspaceTreeItem): Promise<void> {
		const node = context.element as BaseProjectTreeItem;
		const project = this.getProjectFromContext(node);

		const fileEntry = this.getFileProjectEntry(project, node);

		if (fileEntry) {
			TelemetryReporter.sendActionEvent(TelemetryViews.ProjectTree, TelemetryActions.excludeFromProject);
			await project.exclude(fileEntry);
		} else {
			TelemetryReporter.sendErrorEvent(TelemetryViews.ProjectTree, TelemetryActions.excludeFromProject);
			vscode.window.showErrorMessage(constants.unableToPerformAction(constants.excludeAction, node.projectUri.path));
		}

		this.refreshProjectsTree(context);
	}

	public async delete(context: dataworkspace.WorkspaceTreeItem): Promise<void> {
		const node = context.element as BaseProjectTreeItem;
		const project = this.getProjectFromContext(node);

		let confirmationPrompt;
		if (node instanceof DatabaseReferenceTreeItem) {
			confirmationPrompt = constants.deleteReferenceConfirmation(node.friendlyName);
		} else if (node instanceof FolderNode) {
			confirmationPrompt = constants.deleteConfirmationContents(node.friendlyName);
		} else {
			confirmationPrompt = constants.deleteConfirmation(node.friendlyName);
		}

		const response = await vscode.window.showWarningMessage(confirmationPrompt, { modal: true }, constants.yesString);

		if (response !== constants.yesString) {
			return;
		}

		let success = false;

		if (node instanceof DatabaseReferenceTreeItem) {
			const databaseReference = this.getDatabaseReference(project, node);

			if (databaseReference) {
				await project.deleteDatabaseReference(databaseReference);
				success = true;
			}
		} else if (node instanceof FileNode || FolderNode) {
			const fileEntry = this.getFileProjectEntry(project, node);

			if (fileEntry) {
				await project.deleteFileFolder(fileEntry);
				success = true;
			}
		}

		if (success) {
			TelemetryReporter.createActionEvent(TelemetryViews.ProjectTree, TelemetryActions.deleteObjectFromProject)
				.withAdditionalProperties({ objectType: node.constructor.name })
				.send();

			this.refreshProjectsTree(context);
		} else {
			TelemetryReporter.createErrorEvent(TelemetryViews.ProjectTree, TelemetryActions.deleteObjectFromProject)
				.withAdditionalProperties({ objectType: node.constructor.name })
				.send();

			vscode.window.showErrorMessage(constants.unableToPerformAction(constants.deleteAction, node.projectUri.path));
		}
	}

	private getFileProjectEntry(project: Project, context: BaseProjectTreeItem): FileProjectEntry | undefined {
		const root = context.root as ProjectRootTreeItem;
		const fileOrFolder = context as FileNode ? context as FileNode : context as FolderNode;

		if (root && fileOrFolder) {
			// use relative path and not tree paths for files and folder
			const allFileEntries = project.files.concat(project.preDeployScripts).concat(project.postDeployScripts).concat(project.noneDeployScripts);
			return allFileEntries.find(x => utils.getPlatformSafeFileEntryPath(x.relativePath) === utils.getPlatformSafeFileEntryPath(utils.trimUri(root.fileSystemUri, fileOrFolder.fileSystemUri)));
		}
		return project.files.find(x => utils.getPlatformSafeFileEntryPath(x.relativePath) === utils.getPlatformSafeFileEntryPath(utils.trimUri(context.root.projectUri, context.projectUri)));
	}

	private getDatabaseReference(project: Project, context: BaseProjectTreeItem): IDatabaseReferenceProjectEntry | undefined {
		const root = context.root as ProjectRootTreeItem;
		const databaseReference = context as DatabaseReferenceTreeItem;

		if (root && databaseReference) {
			return project.databaseReferences.find(r => r.databaseName === databaseReference.treeItem.label);
		}

		return undefined;
	}

	/**
	 * Opens the folder containing the project
	 * @param context a treeItem in a project's hierarchy, to be used to obtain a Project
	 */
	public async openContainingFolder(context: dataworkspace.WorkspaceTreeItem): Promise<void> {
		const project = this.getProjectFromContext(context);
		await vscode.commands.executeCommand(constants.revealFileInOsCommand, vscode.Uri.file(project.projectFilePath));
	}

	/**
	 * Opens the .sqlproj file for the given project. Upon update of file, prompts user to
	 * reload their project.
	 * @param context a treeItem in a project's hierarchy, to be used to obtain a Project
	 */
	public async editProjectFile(context: dataworkspace.WorkspaceTreeItem): Promise<void> {
		const project = this.getProjectFromContext(context);

		try {
			await vscode.commands.executeCommand(constants.vscodeOpenCommand, vscode.Uri.file(project.projectFilePath));

			TelemetryReporter.sendActionEvent(TelemetryViews.ProjectTree, TelemetryActions.editProjectFile);

			const projFileWatcher: vscode.FileSystemWatcher = vscode.workspace.createFileSystemWatcher(project.projectFilePath);
			this.projFileWatchers.set(project.projectFilePath, projFileWatcher);

			projFileWatcher.onDidChange(async () => {
				const result = await vscode.window.showInformationMessage(constants.reloadProject, constants.yesString, constants.noString);

				if (result === constants.yesString) {
					this.reloadProject(context);
				}
			});

			// stop watching for changes to the sqlproj after it's closed
			const closeSqlproj = vscode.workspace.onDidCloseTextDocument((d) => {
				if (this.projFileWatchers.has(d.uri.fsPath)) {
					this.projFileWatchers.get(d.uri.fsPath)!.dispose();
					this.projFileWatchers.delete(d.uri.fsPath);
					closeSqlproj.dispose();
				}
			});
		} catch (err) {
			vscode.window.showErrorMessage(utils.getErrorMessage(err));
		}
	}

	/**
	 * Reloads the given project. Throws an error if given project is not a valid open project.
	 * @param projectFileUri the uri of the project to be reloaded
	 */
	public async reloadProject(context: dataworkspace.WorkspaceTreeItem): Promise<void> {
		const project = this.getProjectFromContext(context);
		if (project) {
			// won't open any newly referenced projects, but otherwise matches the behavior of reopening the project
			await project.readProjFile();
			this.refreshProjectsTree(context);
		} else {
			throw new Error(constants.invalidProjectReload);
		}
	}

	/**
	 * Changes the project's DSP to the selected target platform
	 * @param context a treeItem in a project's hierarchy, to be used to obtain a Project
	 */
	public async changeTargetPlatform(context: Project | dataworkspace.WorkspaceTreeItem): Promise<void> {
		const project = this.getProjectFromContext(context);
		const selectedTargetPlatform = (await vscode.window.showQuickPick((Array.from(constants.targetPlatformToVersion.keys())).map(version => { return { label: version }; }),
			{
				canPickMany: false,
				placeHolder: constants.selectTargetPlatform(constants.getTargetPlatformFromVersion(project.getProjectTargetVersion()))
			}))?.label;

		if (selectedTargetPlatform) {
			await project.changeTargetPlatform(constants.targetPlatformToVersion.get(selectedTargetPlatform)!);
			vscode.window.showInformationMessage(constants.currentTargetPlatform(project.projectFileName, constants.getTargetPlatformFromVersion(project.getProjectTargetVersion())));
		}
	}

	/**
	 * Adds a database reference to the project
	 * @param context a treeItem in a project's hierarchy, to be used to obtain a Project
	 */
	public async addDatabaseReference(context: Project | dataworkspace.WorkspaceTreeItem): Promise<AddDatabaseReferenceDialog> {
		const project = this.getProjectFromContext(context);

		const addDatabaseReferenceDialog = this.getAddDatabaseReferenceDialog(project);
		addDatabaseReferenceDialog.addReference = async (proj, prof) => await this.addDatabaseReferenceCallback(proj, prof, context as dataworkspace.WorkspaceTreeItem);

		addDatabaseReferenceDialog.openDialog();

		return addDatabaseReferenceDialog;
	}

	/**
	 * Adds a database reference to a project, after selections have been made in the dialog
	 * @param project project to which to add the database reference
	 * @param settings settings for the database reference
	 * @param context a treeItem in a project's hierarchy, to be used to obtain a Project
	 */
	public async addDatabaseReferenceCallback(project: Project, settings: ISystemDatabaseReferenceSettings | IDacpacReferenceSettings | IProjectReferenceSettings, context: dataworkspace.WorkspaceTreeItem): Promise<void> {
		try {
			if ((<IProjectReferenceSettings>settings).projectName !== undefined) {
				// get project path and guid
				const projectReferenceSettings = settings as IProjectReferenceSettings;
				const workspaceProjects = await utils.getSqlProjectsInWorkspace();
				const referencedProject = await Project.openProject(workspaceProjects.filter(p => path.parse(p.fsPath).name === projectReferenceSettings.projectName)[0].fsPath);
				const relativePath = path.relative(project.projectFolderPath, referencedProject?.projectFilePath!);
				projectReferenceSettings.projectRelativePath = vscode.Uri.file(relativePath);
				projectReferenceSettings.projectGuid = referencedProject?.projectGuid!;

				const projectReferences = referencedProject?.databaseReferences.filter(r => r instanceof SqlProjectReferenceProjectEntry) ?? [];

				// check for cirular dependency
				for (let r of projectReferences) {
					if ((<SqlProjectReferenceProjectEntry>r).projectName === project.projectFileName) {
						vscode.window.showErrorMessage(constants.cantAddCircularProjectReference(referencedProject?.projectFileName!));
						return;
					}
				}

				await project.addProjectReference(projectReferenceSettings);
			} else if ((<ISystemDatabaseReferenceSettings>settings).systemDb !== undefined) {
				await project.addSystemDatabaseReference(<ISystemDatabaseReferenceSettings>settings);
			} else {
				// update dacpacFileLocation to relative path to project file
				const dacpacRefSettings = settings as IDacpacReferenceSettings;
				dacpacRefSettings.dacpacFileLocation = vscode.Uri.file(path.relative(project.projectFolderPath, dacpacRefSettings.dacpacFileLocation.fsPath));
				await project.addDatabaseReference(dacpacRefSettings);
			}

			this.refreshProjectsTree(context);
		} catch (err) {
			vscode.window.showErrorMessage(utils.getErrorMessage(err));
		}
	}

	/**
	 * Validates the contents of an external streaming job's query against the last-built dacpac.
	 * If no dacpac exists at the output path, one will be built first.
	 * @param node a treeItem in a project's hierarchy, to be used to obtain a Project
	 */
	public async validateExternalStreamingJob(node: dataworkspace.WorkspaceTreeItem): Promise<mssql.ValidateStreamingJobResult> {
		const project: Project = this.getProjectFromContext(node);

		let dacpacPath: string = project.dacpacOutputPath;
		const preExistingDacpac = await utils.exists(dacpacPath);

		const telemetryProps: Record<string, string> = { preExistingDacpac: preExistingDacpac.toString() };


		if (!preExistingDacpac) {
			dacpacPath = await this.buildProject(project);
		}

		const streamingJobDefinition: string = (await fs.readFile(node.element.fileSystemUri.fsPath)).toString();

		const dacFxService = await utils.getDacFxService();
		const actionStartTime = new Date().getTime();

		const result: mssql.ValidateStreamingJobResult = await dacFxService.validateStreamingJob(dacpacPath, streamingJobDefinition);

		const duration = new Date().getTime() - actionStartTime;
		telemetryProps.success = result.success.toString();

		if (result.success) {
			vscode.window.showInformationMessage(constants.externalStreamingJobValidationPassed);
		}
		else {
			vscode.window.showErrorMessage(result.errorMessage);
		}

		TelemetryReporter.createActionEvent(TelemetryViews.ProjectTree, TelemetryActions.runStreamingJobValidation)
			.withAdditionalProperties(telemetryProps)
			.withAdditionalMeasurements({ duration: duration })
			.send();

		return result;
	}

	//#region Helper methods

	public getPublishDialog(project: Project): PublishDatabaseDialog {
		return new PublishDatabaseDialog(project);
	}

	public getAddDatabaseReferenceDialog(project: Project): AddDatabaseReferenceDialog {
		return new AddDatabaseReferenceDialog(project);
	}

	public async updateProjectForRoundTrip(project: Project) {
		if (project.importedTargets.includes(constants.NetCoreTargets) && !project.containsSSDTOnlySystemDatabaseReferences()) {
			return;
		}

		if (!project.importedTargets.includes(constants.NetCoreTargets)) {
			const result = await vscode.window.showWarningMessage(constants.updateProjectForRoundTrip, constants.yesString, constants.noString);
			if (result === constants.yesString) {
				await project.updateProjectForRoundTrip();
				await project.updateSystemDatabaseReferencesInProjFile();
			}
		} else if (project.containsSSDTOnlySystemDatabaseReferences()) {
			const result = await vscode.window.showWarningMessage(constants.updateProjectDatabaseReferencesForRoundTrip, constants.yesString, constants.noString);
			if (result === constants.yesString) {
				await project.updateSystemDatabaseReferencesInProjFile();
			}
		}
	}

	private async addTemplateFiles(newProjFilePath: string, projectTypeId: string): Promise<void> {
		if (projectTypeId === constants.emptySqlDatabaseProjectTypeId || newProjFilePath === '') {
			return;
		}

		if (projectTypeId === constants.edgeSqlDatabaseProjectTypeId) {
			const project = await Project.openProject(newProjFilePath);

			await this.createFileFromTemplate(project, templates.get(templates.table), 'DataTable.sql', { 'OBJECT_NAME': 'DataTable' });
			await this.createFileFromTemplate(project, templates.get(templates.dataSource), 'EdgeHubInputDataSource.sql', { 'OBJECT_NAME': 'EdgeHubInputDataSource', 'LOCATION': 'edgehub://' });
			await this.createFileFromTemplate(project, templates.get(templates.dataSource), 'SqlOutputDataSource.sql', { 'OBJECT_NAME': 'SqlOutputDataSource', 'LOCATION': 'sqlserver://tcp:.,1433' });
			await this.createFileFromTemplate(project, templates.get(templates.fileFormat), 'StreamFileFormat.sql', { 'OBJECT_NAME': 'StreamFileFormat' });
			await this.createFileFromTemplate(project, templates.get(templates.externalStream), 'EdgeHubInputStream.sql', { 'OBJECT_NAME': 'EdgeHubInputStream', 'DATA_SOURCE_NAME': 'EdgeHubInputDataSource', 'LOCATION': 'input', 'OPTIONS': ',\n\tFILE_FORMAT = StreamFileFormat' });
			await this.createFileFromTemplate(project, templates.get(templates.externalStream), 'SqlOutputStream.sql', { 'OBJECT_NAME': 'SqlOutputStream', 'DATA_SOURCE_NAME': 'SqlOutputDataSource', 'LOCATION': 'TSQLStreaming.dbo.DataTable', 'OPTIONS': '' });
			await this.createFileFromTemplate(project, templates.get(templates.externalStreamingJob), 'EdgeStreamingJob.sql', { 'OBJECT_NAME': 'EdgeStreamingJob' });
		}
	}

	private async createFileFromTemplate(project: Project, itemType: templates.ProjectScriptType, relativePath: string, expansionMacros: Record<string, string>): Promise<void> {
		const newFileText = templates.macroExpansion(itemType.templateScript, expansionMacros);
		await project.addScriptItem(relativePath, newFileText, itemType.type);
	}

	private getProjectFromContext(context: Project | BaseProjectTreeItem | dataworkspace.WorkspaceTreeItem): Project {
		if ('element' in context) {
			return context.element.root.project;
		}

		if (context instanceof Project) {
			return context;
		}

		if (context.root instanceof ProjectRootTreeItem) {
			return (<ProjectRootTreeItem>context.root).project;
		} else {
			throw new Error(constants.unexpectedProjectContext(context.projectUri.path));
		}
	}

	private async promptForNewObjectName(itemType: templates.ProjectScriptType, _project: Project, folderPath: string, fileExtension?: string): Promise<string | undefined> {
		const suggestedName = itemType.friendlyName.replace(/\s+/g, '');
		let counter: number = 0;

		do {
			counter++;
		} while (counter < Number.MAX_SAFE_INTEGER
			&& await utils.exists(path.join(folderPath, `${suggestedName}${counter}${(fileExtension ?? '')}`)));

		const itemObjectName = await vscode.window.showInputBox({
			prompt: constants.newObjectNamePrompt(itemType.friendlyName),
			value: `${suggestedName}${counter}`,
			ignoreFocusOut: true,
		});

		return itemObjectName;
	}

	private getRelativePath(treeNode: BaseProjectTreeItem): string {
		return treeNode instanceof FolderNode ? utils.trimUri(treeNode.root.projectUri, treeNode.projectUri) : '';
	}

	/**
	 * Creates a new SQL database project from the existing database,
	 * prompting the user for a name, file path location and extract target
	 */
	public async createProjectFromDatabase(context: azdataType.IConnectionProfile | any): Promise<CreateProjectFromDatabaseDialog> {
		const profile = this.getConnectionProfileFromContext(context);
		let createProjectFromDatabaseDialog = this.getCreateProjectFromDatabaseDialog(profile);

		createProjectFromDatabaseDialog.createProjectFromDatabaseCallback = async (model) => await this.createProjectFromDatabaseCallback(model);

		await createProjectFromDatabaseDialog.openDialog();

		return createProjectFromDatabaseDialog;
	}

	public getCreateProjectFromDatabaseDialog(profile: azdataType.IConnectionProfile | undefined): CreateProjectFromDatabaseDialog {
		return new CreateProjectFromDatabaseDialog(profile);
	}

	public async createProjectFromDatabaseCallback(model: ImportDataModel) {
		try {
			const workspaceApi = utils.getDataWorkspaceExtensionApi();

			const validateWorkspace = await workspaceApi.validateWorkspace();
			if (validateWorkspace) {
				const newProjFolderUri = model.filePath;

				const newProjFilePath = await this.createNewProject({
					newProjName: model.projName,
					folderUri: vscode.Uri.file(newProjFolderUri),
					projectTypeId: constants.emptySqlDatabaseProjectTypeId
				});

				model.filePath = path.dirname(newProjFilePath);
				this.setFilePath(model);

				const project = await Project.openProject(newProjFilePath);
				await this.createProjectFromDatabaseApiCall(model); // Call ExtractAPI in DacFx Service
				let fileFolderList: vscode.Uri[] = model.extractTarget === mssql.ExtractTarget.file ? [vscode.Uri.file(model.filePath)] : await this.generateList(model.filePath); // Create a list of all the files and directories to be added to project

				await project.addToProject(fileFolderList); // Add generated file structure to the project

				// add project to workspace
				workspaceApi.showProjectsView();
				await workspaceApi.addProjectsToWorkspace([vscode.Uri.file(newProjFilePath)]);
			}
		} catch (err) {
			vscode.window.showErrorMessage(utils.getErrorMessage(err));
		}
	}

	public setFilePath(model: ImportDataModel) {
		if (model.extractTarget === mssql.ExtractTarget.file) {
			model.filePath = path.join(model.filePath, `${model.projName}.sql`); // File extractTarget specifies the exact file rather than the containing folder
		}
	}

	private getConnectionProfileFromContext(context: azdataType.IConnectionProfile | any): azdataType.IConnectionProfile | undefined {
		if (!context) {
			return undefined;
		}

		// depending on where import new project is launched from, the connection profile could be passed as just
		// the profile or it could be wrapped in another object
		return (<any>context).connectionProfile ? (<any>context).connectionProfile : context;
	}

	public async createProjectFromDatabaseApiCall(model: ImportDataModel): Promise<void> {
		let ext = vscode.extensions.getExtension(mssql.extension.name)!;

		const service = (await ext.activate() as mssql.IExtension).dacFx;
		const ownerUri = await utils.getAzdataApi()!.connection.getUriForConnection(model.serverId);

		await service.createProjectFromDatabase(model.database, model.filePath, model.projName, model.version, ownerUri, model.extractTarget, utils.getAzdataApi()!.TaskExecutionMode.execute);

		// TODO: Check for success; throw error
	}

	/**
	 * Generate a flat list of all files and folder under a folder.
	 */
	public async generateList(absolutePath: string): Promise<vscode.Uri[]> {
		let fileFolderList: vscode.Uri[] = [];

		if (!await utils.exists(absolutePath)) {
			if (await utils.exists(absolutePath + constants.sqlFileExtension)) {
				absolutePath += constants.sqlFileExtension;
			} else {
				vscode.window.showErrorMessage(constants.cannotResolvePath(absolutePath));
				return fileFolderList;
			}
		}

		const files = [absolutePath];
		do {
			const filepath = files.pop();

			if (filepath) {
				const stat = await fs.stat(filepath);

				if (stat.isDirectory()) {
					fileFolderList.push(vscode.Uri.file(filepath));
					(await fs
						.readdir(filepath))
						.forEach((f: string) => files.push(path.join(filepath, f)));
				}
				else if (stat.isFile()) {
					fileFolderList.push(vscode.Uri.file(filepath));
				}
			}

		} while (files.length !== 0);

		return fileFolderList;
	}

	//#endregion
}

export interface NewProjectParams {
	newProjName: string;
	folderUri: vscode.Uri;
	projectTypeId: string;
	projectGuid?: string;
	targetPlatform?: SqlTargetPlatform;
}<|MERGE_RESOLUTION|>--- conflicted
+++ resolved
@@ -35,12 +35,9 @@
 import { IconPathHelper } from '../common/iconHelper';
 import { DashboardData, PublishData, Status } from '../models/dashboardData/dashboardData';
 import { launchPublishDatabaseQuickpick } from '../dialogs/publishDatabaseQuickpick';
-<<<<<<< HEAD
 import { launchDeployDatabaseQuickpick } from '../dialogs/deployDatabaseQuickpick';
 import { DeployService } from '../models/deploy/deployService';
-=======
 import { SqlTargetPlatform } from 'sqldbproj';
->>>>>>> 88d28b7d
 
 const maxTableLength = 10;
 
@@ -366,13 +363,8 @@
 					// TODO@chgagnon Fix typing
 					result = await (dacFxService as mssqlVscode.IDacFxService).deployDacpac(tempPath, settings.databaseName, true, settings.connectionUri, <mssqlVscode.TaskExecutionMode><any>azdataApi!.TaskExecutionMode.execute, settings.sqlCmdVariables, <mssqlVscode.DeploymentOptions><any>settings.deploymentOptions);
 				}
-<<<<<<< HEAD
-			}
-			else {
-=======
 
 			} else {
->>>>>>> 88d28b7d
 				telemetryProps.publishAction = 'generateScript';
 				if (azdataApi) {
 					result = await (dacFxService as mssql.IDacFxService).generateDeployScript(tempPath, settings.databaseName, settings.connectionUri, azdataApi.TaskExecutionMode.script, settings.sqlCmdVariables, settings.deploymentOptions);
