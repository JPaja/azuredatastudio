--- conflicted
+++ resolved
@@ -13,10 +13,6 @@
 import { SummaryPage } from './summaryPage';
 import { MigrationModePage } from './migrationModePage';
 import { DatabaseSelectorPage } from './databaseSelectorPage';
-<<<<<<< HEAD
-
-=======
->>>>>>> 699648ff
 
 export const WIZARD_INPUT_COMPONENT_WIDTH = '600px';
 export class WizardController {
@@ -89,14 +85,11 @@
 		this.extensionContext.subscriptions.push(wizard.doneButton.onClick(async (e) => {
 			await stateModel.startMigration();
 		}));
-<<<<<<< HEAD
 		saveAndCloseButton.onClick(() => {
 			// TODO: save stuff according to the page
 			stateModel.saveInfo(serverName, wizard.currentPage);
 			wizard.close();
 		});
-=======
->>>>>>> 699648ff
 	}
 }
 
