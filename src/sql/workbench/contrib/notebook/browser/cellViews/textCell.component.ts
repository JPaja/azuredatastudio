--- conflicted
+++ resolved
@@ -33,7 +33,6 @@
 
 export const TEXT_SELECTOR: string = 'text-cell-component';
 const USER_SELECT_CLASS = 'actionselect';
-const ADD_CONTENT = localize('addContent', "<p><i>Add content here...</i></p>");
 
 @Component({
 	selector: TEXT_SELECTOR,
@@ -93,11 +92,8 @@
 	private markdownRenderer: NotebookMarkdownRenderer;
 	private markdownResult: IMarkdownRenderResult;
 	public previewFeaturesEnabled: boolean = false;
-<<<<<<< HEAD
 	private turndownService;
-=======
 	public doubleClickEditEnabled: boolean;
->>>>>>> baa12d72
 
 	constructor(
 		@Inject(forwardRef(() => ChangeDetectorRef)) private _changeRef: ChangeDetectorRef,
@@ -216,15 +212,11 @@
 		if (trustedChanged || contentChanged) {
 			this._lastTrustedMode = this.cellModel.trustedMode;
 			if ((!cellModelSourceJoined) && !this.isEditMode) {
-<<<<<<< HEAD
-				this._content = ADD_CONTENT;
-=======
 				if (this.doubleClickEditEnabled) {
 					this._content = localize('doubleClickEdit', "Double-click to edit");
 				} else {
 					this._content = localize('addContent', "Add content here...");
 				}
->>>>>>> baa12d72
 			} else {
 				this._content = this.cellModel.source[0] === '' ? '<p>&nbsp;</p>' : this.cellModel.source;
 			}
@@ -424,7 +416,6 @@
 		return textOutput;
 	}
 
-<<<<<<< HEAD
 	private setTurndownOptions() {
 		this.turndownService = new TurndownService({ 'emDelimiter': '_', 'bulletListMarker': '-' });
 		this.turndownService.keep(['u', 'mark']);
@@ -450,7 +441,8 @@
 				return node.textContent;
 			}
 		});
-=======
+	}
+
 	// Enables edit mode on double clicking active cell
 	private enableActiveCellEditOnDoubleClick() {
 		if (!this.isEditMode && this.doubleClickEditEnabled) {
@@ -458,6 +450,5 @@
 		}
 		this.cellModel.active = true;
 		this._model.updateActiveCell(this.cellModel);
->>>>>>> baa12d72
 	}
 }