/*---------------------------------------------------------------------------------------------
 *  Copyright (c) Microsoft Corporation. All rights reserved.
 *  Licensed under the Source EULA. See License.txt in the project root for license information.
 *--------------------------------------------------------------------------------------------*/

import { nb, IConnectionProfile } from 'azdata';
import * as vsEvent from 'vs/base/common/event';
import { INotebookModel, ICellModel, IClientSession, NotebookContentChange, ISingleNotebookEditOperation, MoveDirection, ViewMode } from 'sql/workbench/services/notebook/browser/models/modelInterfaces';
import { INotebookFindModel } from 'sql/workbench/contrib/notebook/browser/models/notebookFindModel';
import { NotebookChangeType, CellType } from 'sql/workbench/services/notebook/common/contracts';
import { INotebookManager, INotebookService, INotebookEditor, ILanguageMagic, INotebookProvider, INavigationProvider, INotebookParams, INotebookSection, ICellEditorProvider, NotebookRange } from 'sql/workbench/services/notebook/browser/notebookService';
import { IStandardKernelWithProvider } from 'sql/workbench/services/notebook/browser/models/notebookUtils';
import { IModelDecorationsChangeAccessor } from 'vs/editor/common/model';
import { NotebookFindMatch } from 'sql/workbench/contrib/notebook/browser/find/notebookFindDecorations';
import { RenderMimeRegistry } from 'sql/workbench/services/notebook/browser/outputs/registry';
import { ConnectionProfile } from 'sql/platform/connection/common/connectionProfile';
import { URI, UriComponents } from 'vs/base/common/uri';
import { QueryTextEditor } from 'sql/workbench/browser/modelComponents/queryTextEditor';
import { IContextViewProvider, IDelegate } from 'vs/base/browser/ui/contextview/contextview';
import { NotebookViewsExtension } from 'sql/workbench/services/notebook/browser/notebookViews/notebookViewsExtension';
import { IEditorPane } from 'vs/workbench/common/editor';
import { INotebookShowOptions } from 'sql/workbench/api/common/sqlExtHost.protocol';
<<<<<<< HEAD
import { INotebookView, INotebookViewCell, INotebookViewMetadata, INotebookViews } from 'sql/workbench/services/notebook/browser/notebookViews/notebookViews';
=======
import { NotebookViewsExtension } from 'sql/workbench/services/notebook/browser/notebookViews/notebookViewsExtension';
import { INotebookView, INotebookViewCell, INotebookViews } from 'sql/workbench/services/notebook/browser/notebookViews/notebookViews';
>>>>>>> 0567141b

export class NotebookModelStub implements INotebookModel {
	constructor(private _languageInfo?: nb.ILanguageInfo, private _cells?: ICellModel[], private _testContents?: nb.INotebookContents) {
	}
	trustedMode: boolean;
	language: string;
	standardKernels: IStandardKernelWithProvider[];

	get languageInfo(): nb.ILanguageInfo {
		return this._languageInfo;
	}
	onCellChange(cell: ICellModel, change: NotebookChangeType): void {
		// Default: do nothing
	}
	get cells(): ICellModel[] | undefined {
		return this._cells;
	}
	get activeCell(): ICellModel {
		throw new Error('method not implemented.');
	}
	get clientSession(): IClientSession {
		throw new Error('method not implemented.');
	}
	get sessionLoadFinished(): Promise<void> {
		throw new Error('method not implemented.');
	}
	get notebookManagers(): INotebookManager[] {
		throw new Error('method not implemented.');
	}
	get kernelChanged(): vsEvent.Event<nb.IKernelChangedArgs> {
		throw new Error('method not implemented.');
	}
	get kernelsChanged(): vsEvent.Event<nb.IKernel> {
		throw new Error('method not implemented.');
	}
	get layoutChanged(): vsEvent.Event<void> {
		throw new Error('method not implemented.');
	}
	get defaultKernel(): nb.IKernelSpec {
		throw new Error('method not implemented.');
	}
	get contextsChanged(): vsEvent.Event<void> {
		throw new Error('method not implemented.');
	}
	get contextsLoading(): vsEvent.Event<void> {
		throw new Error('method not implemented.');
	}
	get contentChanged(): vsEvent.Event<NotebookContentChange> {
		throw new Error('method not implemented.');
	}
	get specs(): nb.IAllKernels {
		throw new Error('method not implemented.');
	}
	get context(): ConnectionProfile {
		throw new Error('method not implemented.');
	}
	get savedConnectionName(): string {
		throw new Error('method not implemented.');
	}
	get multiConnectionMode(): boolean {
		throw new Error('method not implemented.');
	}
	get providerId(): string {
		throw new Error('method not implemented.');
	}
	get applicableConnectionProviderIds(): string[] {
		throw new Error('method not implemented.');
	}
	getStandardKernelFromName(name: string): IStandardKernelWithProvider {
		throw new Error('Method not implemented.');
	}
	restartSession(): Promise<void> {
		throw new Error('Method not implemented.');
	}
	changeKernel(displayName: string): void {
		throw new Error('Method not implemented.');
	}
	changeContext(host: string, connection?: IConnectionProfile, hideErrorMessage?: boolean): Promise<void> {
		throw new Error('Method not implemented.');
	}
	findCellIndex(cellModel: ICellModel): number {
		throw new Error('Method not implemented.');
	}
	get viewMode() {
		throw new Error('Method not implemented.');
	}
	set viewMode(mode: ViewMode) {
		throw new Error('Method not implemented.');
	}
	setMetaValue(key: string, value: any) {
		throw new Error('Method not implemented.');
	}
	getMetaValue(key: string) {
		throw new Error('Method not implemented.');
	}
	addCell(cellType: CellType, index?: number): void {
		throw new Error('Method not implemented.');
	}
	moveCell(cellModel: ICellModel, direction: MoveDirection): void {
		throw new Error('Method not implemented.');
	}
	deleteCell(cellModel: ICellModel): void {
		throw new Error('Method not implemented.');
	}
	pushEditOperations(edits: ISingleNotebookEditOperation[]): void {
		throw new Error('Method not implemented.');
	}
	getApplicableConnectionProviderIds(kernelName: string): string[] {
		throw new Error('Method not implemented.');
	}
	get onValidConnectionSelected(): vsEvent.Event<boolean> {
		throw new Error('method not implemented.');
	}
	get onProviderIdChange(): vsEvent.Event<string> {
		throw new Error('method not implemented.');
	}
	toJSON(): nb.INotebookContents {
		return this._testContents;
	}
	serializationStateChanged(changeType: NotebookChangeType, cell?: ICellModel): void {
		throw new Error('Method not implemented.');
	}
	get onActiveCellChanged(): vsEvent.Event<ICellModel> {
		throw new Error('Method not implemented.');
	}
	get onCellTypeChanged(): vsEvent.Event<ICellModel> {
		throw new Error('method not implemented.');
	}
	updateActiveCell(cell: ICellModel) {
		throw new Error('Method not implemented.');
	}
	requestConnection(): Promise<boolean> {
		throw new Error('Method not implemented.');
	}
}

export class NotebookFindModelStub implements INotebookFindModel {
	getFindCount(): number {
		throw new Error('Method not implemented.');
	}
	getFindIndex(): number {
		throw new Error('Method not implemented.');
	}
	findNext(): Promise<NotebookRange> {
		throw new Error('Method not implemented.');
	}
	findPrevious(): Promise<NotebookRange> {
		throw new Error('Method not implemented.');
	}
	find(exp: string, matchCase?: boolean, wholeWord?: boolean, maxMatches?: number): Promise<NotebookRange> {
		throw new Error('Method not implemented.');
	}
	clearFind(): void {
		throw new Error('Method not implemented.');
	}
	findArray: NotebookRange[];
	getDecorationRange(id: string): NotebookRange {
		throw new Error('Method not implemented.');
	}
	changeDecorations<T>(callback: (changeAccessor: IModelDecorationsChangeAccessor) => T, ownerId: number): T {
		throw new Error('Method not implemented.');
	}
	getLineMaxColumn(lineNumber: number): number {
		throw new Error('Method not implemented.');
	}
	getLineCount(): number {
		throw new Error('Method not implemented.');
	}
	findMatches: NotebookFindMatch[];
	findExpression: string;
	onFindCountChange: vsEvent.Event<number>;
	getIndexByRange(range: NotebookRange): number {
		throw new Error('Method not implemented.');
	}
}

export class NotebookManagerStub implements INotebookManager {
	providerId: string;
	contentManager: nb.ContentManager;
	sessionManager: nb.SessionManager;
	serverManager: nb.ServerManager;
}

export class ServerManagerStub implements nb.ServerManager {
	onServerStartedEmitter = new vsEvent.Emitter<void>();
	onServerStarted: vsEvent.Event<void> = this.onServerStartedEmitter.event;
	isStarted: boolean = false;
	calledStart: boolean = false;
	calledEnd: boolean = false;
	result: Promise<void> = undefined;

	startServer(kernelSpec: nb.IKernelSpec): Promise<void> {
		this.calledStart = true;
		return this.result;
	}
	stopServer(): Promise<void> {
		this.calledEnd = true;
		return this.result;
	}
}

export class NotebookServiceStub implements INotebookService {
	_serviceBrand: undefined;
	get onNotebookEditorAdd(): vsEvent.Event<INotebookEditor> {
		throw new Error('Method not implemented.');
	}
	get onNotebookEditorRemove(): vsEvent.Event<INotebookEditor> {
		throw new Error('Method not implemented.');
	}
	get onNotebookEditorRename(): vsEvent.Event<INotebookEditor> {
		throw new Error('Method not implemented.');
	}
	get isRegistrationComplete(): boolean {
		throw new Error('Method not implemented.');
	}
	get registrationComplete(): Promise<void> {
		throw new Error('Method not implemented.');
	}
	get languageMagics(): ILanguageMagic[] {
		throw new Error('Method not implemented.');
	}
	setTrusted(notebookUri: URI, isTrusted: boolean): Promise<boolean> {
		throw new Error('Method not implemented.');
	}
	registerProvider(providerId: string, provider: INotebookProvider): void {
		throw new Error('Method not implemented.');
	}
	unregisterProvider(providerId: string): void {
		throw new Error('Method not implemented.');
	}
	registerNavigationProvider(provider: INavigationProvider): void {
		throw new Error('Method not implemented.');
	}
	getNavigationProvider(notebookUri: URI): INavigationProvider {
		throw new Error('Method not implemented.');
	}
	getSupportedFileExtensions(): string[] {
		throw new Error('Method not implemented.');
	}
	getProvidersForFileType(fileType: string): string[] {
		return [];
	}
	getStandardKernelsForProvider(provider: string): nb.IStandardKernel[] {
		throw new Error('Method not implemented.');
	}
	getOrCreateNotebookManager(providerId: string, uri: URI): Thenable<INotebookManager> {
		throw new Error('Method not implemented.');
	}
	addNotebookEditor(editor: INotebookEditor): void {
		throw new Error('Method not implemented.');
	}
	removeNotebookEditor(editor: INotebookEditor): void {
		throw new Error('Method not implemented.');
	}
	listNotebookEditors(): INotebookEditor[] {
		throw new Error('Method not implemented.');
	}
	findNotebookEditor(notebookUri: URI): INotebookEditor {
		throw new Error('Method not implemented.');
	}
	getMimeRegistry(): RenderMimeRegistry {
		throw new Error('Method not implemented.');
	}
	renameNotebookEditor(oldUri: URI, newUri: URI, currentEditor: INotebookEditor): void {
		throw new Error('Method not implemented.');
	}
	isNotebookTrustCached(notebookUri: URI, isDirty: boolean): Promise<boolean> {
		throw new Error('Method not implemented.');
	}
	serializeNotebookStateChange(notebookUri: URI, changeType: NotebookChangeType, cell?: ICellModel, isTrusted?: boolean): Promise<void> {
		throw new Error('Method not implemented.');
	}
	navigateTo(notebookUri: URI, sectionId: string): void {
		throw new Error('Method not implemented.');
	}
	openNotebook(resource: UriComponents, options: INotebookShowOptions): Promise<IEditorPane> {
		throw new Error('Method not implemented.');
	}
	get onCodeCellExecutionStart(): vsEvent.Event<void> {
		throw new Error('Method not implemented.');
	}
	notifyCellExecutionStarted(): void {
		throw new Error('Method not implemented.');
	}
	getUntitledUriPath(originalTitle: string): string {
		throw new Error('Method not implemented.');
	}
}

export class ClientSessionStub implements IClientSession {
	initialize(): Promise<void> {
		throw new Error('Method not implemented.');
	}
	changeKernel(options: nb.IKernelSpec, oldKernel?: nb.IKernel): Promise<nb.IKernel> {
		throw new Error('Method not implemented.');
	}
	configureKernel(options: nb.IKernelSpec): Promise<void> {
		throw new Error('Method not implemented.');
	}
	shutdown(): Promise<void> {
		throw new Error('Method not implemented.');
	}
	selectKernel(): Promise<void> {
		throw new Error('Method not implemented.');
	}
	restart(): Promise<boolean> {
		throw new Error('Method not implemented.');
	}
	setPath(path: string): Promise<void> {
		throw new Error('Method not implemented.');
	}
	setName(name: string): Promise<void> {
		throw new Error('Method not implemented.');
	}
	setType(type: string): Promise<void> {
		throw new Error('Method not implemented.');
	}
	updateConnection(connection: IConnectionProfile): Promise<void> {
		throw new Error('Method not implemented.');
	}
	onKernelChanging(changeHandler: (kernel: nb.IKernelChangedArgs) => Promise<void>): void {
		throw new Error('Method not implemented.');
	}
	dispose(): void {
		throw new Error('Method not implemented.');
	}
	get terminated(): vsEvent.Event<void> {
		throw new Error('Method not implemented.');
	}
	get kernelChanged(): vsEvent.Event<nb.IKernelChangedArgs> {
		throw new Error('Method not implemented.');
	}
	get statusChanged(): vsEvent.Event<nb.ISession> {
		throw new Error('Method not implemented.');
	}
	get iopubMessage(): vsEvent.Event<nb.IMessage> {
		throw new Error('Method not implemented.');
	}
	get unhandledMessage(): vsEvent.Event<nb.IMessage> {
		throw new Error('Method not implemented.');
	}
	get propertyChanged(): vsEvent.Event<'path' | 'name' | 'type'> {
		throw new Error('Method not implemented.');
	}
	get kernel(): nb.IKernel | null {
		throw new Error('Method not implemented.');
	}
	get notebookUri(): URI {
		throw new Error('Method not implemented.');
	}
	get name(): string {
		throw new Error('Method not implemented.');
	}
	get type(): string {
		throw new Error('Method not implemented.');
	}
	get status(): nb.KernelStatus {
		throw new Error('Method not implemented.');
	}
	get isReady(): boolean {
		throw new Error('Method not implemented.');
	}
	get ready(): Promise<void> {
		throw new Error('Method not implemented.');
	}
	get kernelChangeCompleted(): Promise<void> {
		throw new Error('Method not implemented.');
	}
	get kernelDisplayName(): string {
		throw new Error('Method not implemented.');
	}
	get errorMessage(): string {
		throw new Error('Method not implemented.');
	}
	get isInErrorState(): boolean {
		throw new Error('Method not implemented.');
	}
	get cachedKernelSpec(): nb.IKernelSpec {
		throw new Error('Method not implemented.');
	}
}

export class KernelStub implements nb.IKernel {
	get id(): string {
		throw new Error('Method not implemented.');
	}
	get name(): string {
		throw new Error('Method not implemented.');
	}
	get supportsIntellisense(): boolean {
		throw new Error('Method not implemented.');
	}
	get requiresConnection(): boolean {
		throw new Error('Method not implemented.');
	}
	get isReady(): boolean {
		throw new Error('Method not implemented.');
	}
	get ready(): Thenable<void> {
		throw new Error('Method not implemented.');
	}
	get info(): nb.IInfoReply {
		throw new Error('Method not implemented.');
	}
	getSpec(): Thenable<nb.IKernelSpec> {
		throw new Error('Method not implemented.');
	}
	requestExecute(content: nb.IExecuteRequest, disposeOnDone?: boolean): nb.IFuture {
		throw new Error('Method not implemented.');
	}
	requestComplete(content: nb.ICompleteRequest): Thenable<nb.ICompleteReplyMsg> {
		throw new Error('Method not implemented.');
	}
	interrupt(): Thenable<void> {
		throw new Error('Method not implemented.');
	}
}

export class FutureStub implements nb.IFuture {
	constructor(private _msg: nb.IMessage, private _done: Thenable<nb.IShellMessage>) {
	}
	get msg(): nb.IMessage {
		return this._msg;
	}
	get done(): Thenable<nb.IShellMessage> {
		return this._done;
	}
	setReplyHandler(handler: nb.MessageHandler<nb.IShellMessage>): void {
		return;
	}
	setStdInHandler(handler: nb.MessageHandler<nb.IStdinMessage>): void {
		return;
	}
	setIOPubHandler(handler: nb.MessageHandler<nb.IIOPubMessage>): void {
		return;
	}
	registerMessageHook(hook: (msg: nb.IIOPubMessage) => boolean | Thenable<boolean>): void {
		return;
	}
	removeMessageHook(hook: (msg: nb.IIOPubMessage) => boolean | Thenable<boolean>): void {
		return;
	}
	sendInputReply(content: nb.IInputReply): void {
		return;
	}
	dispose() {
		return;
	}
}

export class NotebookComponentStub implements INotebookEditor {
	cellEditors: ICellEditorProvider[];
	viewMode: string;
	deltaDecorations(newDecorationsRange: NotebookRange | NotebookRange[], oldDecorationsRange: NotebookRange | NotebookRange[]): void {
		throw new Error('Method not implemented.');
	}
	get notebookParams(): INotebookParams {
		throw new Error('Method not implemented.');
	}
	get id(): string {
		throw new Error('Method not implemented.');
	}
	get cells(): ICellModel[] {
		throw new Error('Method not implemented.');
	}
	get modelReady(): Promise<INotebookModel> {
		throw new Error('Method not implemented.');
	}
	get model(): INotebookModel {
		throw new Error('Method not implemented.');
	}
	get views(): NotebookViewsExtension {
		throw new Error('Method not implemented.');
	}
	isDirty(): boolean {
		throw new Error('Method not implemented.');
	}
	isActive(): boolean {
		throw new Error('Method not implemented.');
	}
	isVisible(): boolean {
		throw new Error('Method not implemented.');
	}
	executeEdits(edits: ISingleNotebookEditOperation[]): boolean {
		throw new Error('Method not implemented.');
	}
	runCell(cell: ICellModel): Promise<boolean> {
		throw new Error('Method not implemented.');
	}
	runAllCells(startCell?: ICellModel, endCell?: ICellModel): Promise<boolean> {
		throw new Error('Method not implemented.');
	}
	clearOutput(cell: ICellModel): Promise<boolean> {
		throw new Error('Method not implemented.');
	}
	clearAllOutputs(): Promise<boolean> {
		throw new Error('Method not implemented.');
	}
	getSections(): INotebookSection[] {
		throw new Error('Method not implemented.');
	}
	navigateToSection(sectionId: string): void {
		throw new Error('Method not implemented.');
	}
	addCell(cellType: CellType, index?: number, event?: Event) {
		throw new Error('Method not implemented.');
	}
}

export class NodeStub implements Node {
	get baseURI(): string {
		throw new Error('Method not implemented.');
	}
	get childNodes(): NodeListOf<ChildNode> {
		throw new Error('Method not implemented.');
	}
	get firstChild(): ChildNode {
		throw new Error('Method not implemented.');
	}
	get isConnected(): boolean {
		throw new Error('Method not implemented.');
	}
	get lastChild(): ChildNode {
		throw new Error('Method not implemented.');
	}
	get namespaceURI(): string {
		throw new Error('Method not implemented.');
	}
	get nextSibling(): ChildNode {
		throw new Error('Method not implemented.');
	}
	get nodeName(): string {
		throw new Error('Method not implemented.');
	}
	get nodeType(): number {
		throw new Error('Method not implemented.');
	}
	get ownerDocument(): Document {
		throw new Error('Method not implemented.');
	}
	get parentElement(): HTMLElement {
		throw new Error('Method not implemented.');
	}
	get parentNode(): Node & ParentNode {
		throw new Error('Method not implemented.');
	}
	get previousSibling(): ChildNode {
		throw new Error('Method not implemented.');
	}
	nodeValue: string;
	textContent: string;
	appendChild<T extends Node>(newChild: T): T {
		throw new Error('Method not implemented.');
	}
	cloneNode(deep?: boolean): Node {
		throw new Error('Method not implemented.');
	}
	compareDocumentPosition(other: Node): number {
		throw new Error('Method not implemented.');
	}
	contains(other: Node): boolean {
		throw new Error('Method not implemented.');
	}
	getRootNode(options?: GetRootNodeOptions): Node {
		throw new Error('Method not implemented.');
	}
	hasChildNodes(): boolean {
		throw new Error('Method not implemented.');
	}
	insertBefore<T extends Node>(newChild: T, refChild: Node): T {
		throw new Error('Method not implemented.');
	}
	isDefaultNamespace(namespace: string): boolean {
		throw new Error('Method not implemented.');
	}
	isEqualNode(otherNode: Node): boolean {
		throw new Error('Method not implemented.');
	}
	isSameNode(otherNode: Node): boolean {
		throw new Error('Method not implemented.');
	}
	lookupNamespaceURI(prefix: string): string {
		throw new Error('Method not implemented.');
	}
	lookupPrefix(namespace: string): string {
		throw new Error('Method not implemented.');
	}
	normalize(): void {
		throw new Error('Method not implemented.');
	}
	removeChild<T extends Node>(oldChild: T): T {
		throw new Error('Method not implemented.');
	}
	replaceChild<T extends Node>(newChild: Node, oldChild: T): T {
		throw new Error('Method not implemented.');
	}
	get ATTRIBUTE_NODE(): number {
		throw new Error('Method not implemented.');
	}
	get CDATA_SECTION_NODE(): number {
		throw new Error('Method not implemented.');
	}
	get COMMENT_NODE(): number {
		throw new Error('Method not implemented.');
	}
	get DOCUMENT_FRAGMENT_NODE(): number {
		throw new Error('Method not implemented.');
	}
	get DOCUMENT_NODE(): number {
		throw new Error('Method not implemented.');
	}
	get DOCUMENT_POSITION_CONTAINED_BY(): number {
		throw new Error('Method not implemented.');
	}
	get DOCUMENT_POSITION_CONTAINS(): number {
		throw new Error('Method not implemented.');
	}
	get DOCUMENT_POSITION_DISCONNECTED(): number {
		throw new Error('Method not implemented.');
	}
	get DOCUMENT_POSITION_FOLLOWING(): number {
		throw new Error('Method not implemented.');
	}
	get DOCUMENT_POSITION_IMPLEMENTATION_SPECIFIC(): number {
		throw new Error('Method not implemented.');
	}
	get DOCUMENT_POSITION_PRECEDING(): number {
		throw new Error('Method not implemented.');
	}
	get DOCUMENT_TYPE_NODE(): number {
		throw new Error('Method not implemented.');
	}
	get ELEMENT_NODE(): number {
		throw new Error('Method not implemented.');
	}
	get ENTITY_NODE(): number {
		throw new Error('Method not implemented.');
	}
	get ENTITY_REFERENCE_NODE(): number {
		throw new Error('Method not implemented.');
	}
	get NOTATION_NODE(): number {
		throw new Error('Method not implemented.');
	}
	get PROCESSING_INSTRUCTION_NODE(): number {
		throw new Error('Method not implemented.');
	}
	get TEXT_NODE(): number {
		throw new Error('Method not implemented.');
	}
	addEventListener(type: string, listener: EventListenerOrEventListenerObject, options?: boolean | AddEventListenerOptions): void {
		throw new Error('Method not implemented.');
	}
	dispatchEvent(event: Event): boolean {
		throw new Error('Method not implemented.');
	}
	removeEventListener(type: string, callback: EventListenerOrEventListenerObject, options?: boolean | EventListenerOptions): void {
		throw new Error('Method not implemented.');
	}
}

export class NotebookEditorStub implements INotebookEditor {
	notebookParams: INotebookParams;
	id: string;
	cells?: ICellModel[];
	cellEditors: CellEditorProviderStub[];
	modelReady: Promise<INotebookModel>;
	model: INotebookModel;
	views: NotebookViewsExtension;
	viewMode: string;
	isDirty(): boolean {
		throw new Error('Method not implemented.');
	}
	isActive(): boolean {
		throw new Error('Method not implemented.');
	}
	isVisible(): boolean {
		throw new Error('Method not implemented.');
	}
	executeEdits(edits: ISingleNotebookEditOperation[]): boolean {
		throw new Error('Method not implemented.');
	}
	runCell(cell: ICellModel): Promise<boolean> {
		throw new Error('Method not implemented.');
	}
	runAllCells(startCell?: ICellModel, endCell?: ICellModel): Promise<boolean> {
		throw new Error('Method not implemented.');
	}
	clearOutput(cell: ICellModel): Promise<boolean> {
		throw new Error('Method not implemented.');
	}
	clearAllOutputs(): Promise<boolean> {
		throw new Error('Method not implemented.');
	}
	getSections(): INotebookSection[] {
		throw new Error('Method not implemented.');
	}
	navigateToSection(sectionId: string): void {
		throw new Error('Method not implemented.');
	}
	deltaDecorations(newDecorationsRange: NotebookRange | NotebookRange[], oldDecorationsRange: NotebookRange | NotebookRange[]): void {
		throw new Error('Method not implemented.');
	}
	addCell(cellType: CellType, index?: number, event?: UIEvent) {
		throw new Error('Method not implemented.');
	}
}

export class CellEditorProviderStub implements ICellEditorProvider {
	hasEditor(): boolean {
		throw new Error('Method not implemented.');
	}
	cellGuid(): string {
		throw new Error('Method not implemented.');
	}
	getEditor(): QueryTextEditor {
		throw new Error('Method not implemented.');
	}
	deltaDecorations(newDecorationsRange: NotebookRange | NotebookRange[], oldDecorationsRange: NotebookRange | NotebookRange[]): void {
		throw new Error('Method not implemented.');
	}
}

export interface IContextViewEmitterArgs {
	delegate: IDelegate,
	container?: HTMLElement
}

export class ContextViewProviderStub implements IContextViewProvider {
	showContextView(delegate: IDelegate, container?: HTMLElement): void {
		throw new Error('Method not implemented.');
	}
	hideContextView(): void {
		throw new Error('Method not implemented.');
	}
	layout(): void {
		throw new Error('Method not implemented.');
	}
}

<<<<<<< HEAD
export class NotebookViewsStub implements INotebookViews {
	metadata: INotebookViewMetadata;

	get onActiveViewChanged(): vsEvent.Event<void> {
		throw new Error('Method not implemented.');
	}
	createNewView(name?: string): INotebookView {
		throw new Error('Method not implemented.');
	}
	removeView(guid: string): void {
		throw new Error('Method not implemented.');
	}
	getActiveView(): INotebookView {
		throw new Error('Method not implemented.');
	}
	setActiveView(view: INotebookView) {
		throw new Error('Method not implemented.');
	}
	viewNameIsTaken(name: string): boolean {
		throw new Error('Method not implemented.');
	}

}

export class NotebookViewStub implements INotebookView {
	guid: string;
	onDeleted: vsEvent.Event<INotebookView>;
	cells: readonly ICellModel[];
	hiddenCells: readonly ICellModel[];
	displayedCells: readonly ICellModel[];
	name: string;
	isNew: boolean;

	initialize(): void {
		throw new Error('Method not implemented.');
	}
	nameAvailable(name: string): boolean {
		throw new Error('Method not implemented.');
	}
	getCellMetadata(cell: ICellModel): INotebookViewCell {
		throw new Error('Method not implemented.');
	}
	hideCell(cell: ICellModel): void {
		throw new Error('Method not implemented.');
	}
	moveCell(cell: ICellModel, x: number, y: number): void {
		throw new Error('Method not implemented.');
	}
	resizeCell(cell: ICellModel, width: number, height: number): void {
		throw new Error('Method not implemented.');
	}
	getCell(guid: string): Readonly<ICellModel> {
		throw new Error('Method not implemented.');
	}
	insertCell(cell: ICellModel): void {
		throw new Error('Method not implemented.');
	}
	compactCells() {
		throw new Error('Method not implemented.');
	}
	markAsViewed(): void {
		throw new Error('Method not implemented.');
	}
	save(): void {
		throw new Error('Method not implemented.');
	}
	delete(): void {
=======
export class NotebookViewStub implements INotebookView {
	isNew: boolean;
	name: string = '';
	guid: string = '';
	cells: readonly ICellModel[] = [];
	hiddenCells: readonly ICellModel[];
	displayedCells: readonly ICellModel[];

	onDeleted: vsEvent.Event<INotebookView>;
	initialize(): void {
		throw new Error('Method not implemented.');
	}
	nameAvailable(name: string): boolean {
		throw new Error('Method not implemented.');
	}
	getCellMetadata(cell: ICellModel): INotebookViewCell {
		throw new Error('Method not implemented.');
	}
	hideCell(cell: ICellModel): void {
		throw new Error('Method not implemented.');
	}
	moveCell(cell: ICellModel, x: number, y: number): void {
		throw new Error('Method not implemented.');
	}
	resizeCell(cell: ICellModel, width: number, height: number): void {
		throw new Error('Method not implemented.');
	}
	compactCells() {
		throw new Error('Method not implemented.');
	}
	markAsViewed(): void {
		throw new Error('Method not implemented.');
	}
	getCell(guid: string): Readonly<ICellModel> {
		throw new Error('Method not implemented.');
	}
	insertCell(cell: ICellModel): void {
		throw new Error('Method not implemented.');
	}
	save(): void {
		throw new Error('Method not implemented.');
	}
	delete(): void {
		throw new Error('Method not implemented.');
	}
}

export class NotebookViewsStub implements INotebookViews {
	notebook: INotebookModel;
	onViewDeleted: vsEvent.Event<void>;
	createNewView(name?: string): INotebookView {
		throw new Error('Method not implemented.');
	}
	removeView(guid: string): void {
		throw new Error('Method not implemented.');
	}
	generateDefaultViewName(): string {
		throw new Error('Method not implemented.');
	}
	getViews(): INotebookView[] {
		throw new Error('Method not implemented.');
	}
	getActiveView(): INotebookView {
		throw new Error('Method not implemented.');
	}
	setActiveView(view: INotebookView): void {
		throw new Error('Method not implemented.');
	}
	viewNameIsTaken(name: string): boolean {
>>>>>>> 0567141b
		throw new Error('Method not implemented.');
	}

}<|MERGE_RESOLUTION|>--- conflicted
+++ resolved
@@ -17,15 +17,10 @@
 import { URI, UriComponents } from 'vs/base/common/uri';
 import { QueryTextEditor } from 'sql/workbench/browser/modelComponents/queryTextEditor';
 import { IContextViewProvider, IDelegate } from 'vs/base/browser/ui/contextview/contextview';
-import { NotebookViewsExtension } from 'sql/workbench/services/notebook/browser/notebookViews/notebookViewsExtension';
 import { IEditorPane } from 'vs/workbench/common/editor';
 import { INotebookShowOptions } from 'sql/workbench/api/common/sqlExtHost.protocol';
-<<<<<<< HEAD
+import { NotebookViewsExtension } from 'sql/workbench/services/notebook/browser/notebookViews/notebookViewsExtension';
 import { INotebookView, INotebookViewCell, INotebookViewMetadata, INotebookViews } from 'sql/workbench/services/notebook/browser/notebookViews/notebookViews';
-=======
-import { NotebookViewsExtension } from 'sql/workbench/services/notebook/browser/notebookViews/notebookViewsExtension';
-import { INotebookView, INotebookViewCell, INotebookViews } from 'sql/workbench/services/notebook/browser/notebookViews/notebookViews';
->>>>>>> 0567141b
 
 export class NotebookModelStub implements INotebookModel {
 	constructor(private _languageInfo?: nb.ILanguageInfo, private _cells?: ICellModel[], private _testContents?: nb.INotebookContents) {
@@ -766,75 +761,6 @@
 	}
 }
 
-<<<<<<< HEAD
-export class NotebookViewsStub implements INotebookViews {
-	metadata: INotebookViewMetadata;
-
-	get onActiveViewChanged(): vsEvent.Event<void> {
-		throw new Error('Method not implemented.');
-	}
-	createNewView(name?: string): INotebookView {
-		throw new Error('Method not implemented.');
-	}
-	removeView(guid: string): void {
-		throw new Error('Method not implemented.');
-	}
-	getActiveView(): INotebookView {
-		throw new Error('Method not implemented.');
-	}
-	setActiveView(view: INotebookView) {
-		throw new Error('Method not implemented.');
-	}
-	viewNameIsTaken(name: string): boolean {
-		throw new Error('Method not implemented.');
-	}
-
-}
-
-export class NotebookViewStub implements INotebookView {
-	guid: string;
-	onDeleted: vsEvent.Event<INotebookView>;
-	cells: readonly ICellModel[];
-	hiddenCells: readonly ICellModel[];
-	displayedCells: readonly ICellModel[];
-	name: string;
-	isNew: boolean;
-
-	initialize(): void {
-		throw new Error('Method not implemented.');
-	}
-	nameAvailable(name: string): boolean {
-		throw new Error('Method not implemented.');
-	}
-	getCellMetadata(cell: ICellModel): INotebookViewCell {
-		throw new Error('Method not implemented.');
-	}
-	hideCell(cell: ICellModel): void {
-		throw new Error('Method not implemented.');
-	}
-	moveCell(cell: ICellModel, x: number, y: number): void {
-		throw new Error('Method not implemented.');
-	}
-	resizeCell(cell: ICellModel, width: number, height: number): void {
-		throw new Error('Method not implemented.');
-	}
-	getCell(guid: string): Readonly<ICellModel> {
-		throw new Error('Method not implemented.');
-	}
-	insertCell(cell: ICellModel): void {
-		throw new Error('Method not implemented.');
-	}
-	compactCells() {
-		throw new Error('Method not implemented.');
-	}
-	markAsViewed(): void {
-		throw new Error('Method not implemented.');
-	}
-	save(): void {
-		throw new Error('Method not implemented.');
-	}
-	delete(): void {
-=======
 export class NotebookViewStub implements INotebookView {
 	isNew: boolean;
 	name: string = '';
@@ -883,6 +809,8 @@
 }
 
 export class NotebookViewsStub implements INotebookViews {
+	onActiveViewChanged: vsEvent.Event<void>;
+	metadata: INotebookViewMetadata;
 	notebook: INotebookModel;
 	onViewDeleted: vsEvent.Event<void>;
 	createNewView(name?: string): INotebookView {
@@ -904,7 +832,6 @@
 		throw new Error('Method not implemented.');
 	}
 	viewNameIsTaken(name: string): boolean {
->>>>>>> 0567141b
 		throw new Error('Method not implemented.');
 	}
 
