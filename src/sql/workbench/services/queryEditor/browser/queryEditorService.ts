--- conflicted
+++ resolved
@@ -99,18 +99,12 @@
 	}
 
 	////// Private functions
-
-<<<<<<< HEAD
 	private createUntitledSqlFilePath(providerName: string): Promise<string> {
 		if (providerName === 'MSSQL') {
-			return this.createPrefixedSqlFilePath(untitledFilePrefix);
+			return this.createPrefixedSqlFilePath('SQLQuery');
 		}
 
 		return this.createPrefixedSqlFilePath(providerName + 'Query');
-=======
-	private createUntitledSqlFilePath(): Promise<string> {
-		return this.createPrefixedSqlFilePath('SQLQuery');
->>>>>>> 2fc0e28e
 	}
 
 	private async createPrefixedSqlFilePath(prefix: string): Promise<string> {
