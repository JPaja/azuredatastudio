/*---------------------------------------------------------------------------------------------
 *  Copyright (c) Microsoft Corporation. All rights reserved.
 *  Licensed under the Source EULA. See License.txt in the project root for license information.
 *--------------------------------------------------------------------------------------------*/

import 'vs/css!./media/extensionsViewlet';
import { localize } from 'vs/nls';
import { timeout, Delayer } from 'vs/base/common/async';
import { isPromiseCanceledError } from 'vs/base/common/errors';
import { IWorkbenchContribution } from 'vs/workbench/common/contributions';
import { Disposable, MutableDisposable } from 'vs/base/common/lifecycle';
import { Event as EventOf, Emitter } from 'vs/base/common/event';
import { IAction, Action, Separator, SubmenuAction } from 'vs/base/common/actions';
import { IViewlet } from 'vs/workbench/common/viewlet';
import { IViewletService } from 'vs/workbench/services/viewlet/browser/viewlet';
import { append, $, addClass, toggleClass, Dimension, hide, show } from 'vs/base/browser/dom';
import { ITelemetryService } from 'vs/platform/telemetry/common/telemetry';
import { IInstantiationService } from 'vs/platform/instantiation/common/instantiation';
import { IExtensionService } from 'vs/workbench/services/extensions/common/extensions';
import { IExtensionsWorkbenchService, IExtensionsViewPaneContainer, VIEWLET_ID, AutoUpdateConfigurationKey, CloseExtensionDetailsOnViewChangeKey } from '../common/extensions';
import {
	ClearExtensionsInputAction, ChangeSortAction, UpdateAllAction, CheckForUpdatesAction, DisableAllAction, EnableAllAction,
	EnableAutoUpdateAction, DisableAutoUpdateAction, ShowBuiltInExtensionsAction, InstallVSIXAction, SearchCategoryAction,
	/*RecentlyPublishedExtensionsAction, */ShowInstalledExtensionsAction, ShowOutdatedExtensionsAction, ShowDisabledExtensionsAction,
	ShowEnabledExtensionsAction, PredefinedExtensionFilterAction
} from 'vs/workbench/contrib/extensions/browser/extensionsActions';
import { IExtensionManagementService, IExtensionGalleryService } from 'vs/platform/extensionManagement/common/extensionManagement';
import { IWorkbenchExtensionEnablementService, IExtensionManagementServerService, IExtensionManagementServer } from 'vs/workbench/services/extensionManagement/common/extensionManagement';
import { ExtensionsInput } from 'vs/workbench/contrib/extensions/common/extensionsInput';
import { ExtensionsListView, EnabledExtensionsView, DisabledExtensionsView, RecommendedExtensionsView, WorkspaceRecommendedExtensionsView, BuiltInFeatureExtensionsView, BuiltInThemesExtensionsView, BuiltInProgrammingLanguageExtensionsView, ServerExtensionsView, DefaultRecommendedExtensionsView, OutdatedExtensionsView, InstalledExtensionsView, SearchBuiltInExtensionsView } from 'vs/workbench/contrib/extensions/browser/extensionsViews';
import { IProgressService, ProgressLocation } from 'vs/platform/progress/common/progress';
import { IEditorGroupsService } from 'vs/workbench/services/editor/common/editorGroupsService';
import Severity from 'vs/base/common/severity';
import { IActivityService, NumberBadge } from 'vs/workbench/services/activity/common/activity';
import { IThemeService } from 'vs/platform/theme/common/themeService';
import { IConfigurationService } from 'vs/platform/configuration/common/configuration';
import { IViewsRegistry, IViewDescriptor, Extensions, ViewContainer, IViewDescriptorService, IAddedViewDescriptorRef } from 'vs/workbench/common/views';
import { IStorageService, StorageScope } from 'vs/platform/storage/common/storage';
import { IWorkspaceContextService, WorkbenchState } from 'vs/platform/workspace/common/workspace';
import { IContextKeyService, ContextKeyExpr, RawContextKey, IContextKey } from 'vs/platform/contextkey/common/contextkey';
import { IContextMenuService } from 'vs/platform/contextview/browser/contextView';
import { getMaliciousExtensionsSet } from 'vs/platform/extensionManagement/common/extensionManagementUtil';
import { ILogService } from 'vs/platform/log/common/log';
import { INotificationService } from 'vs/platform/notification/common/notification';
import { IHostService } from 'vs/workbench/services/host/browser/host';
import { IWorkbenchLayoutService } from 'vs/workbench/services/layout/browser/layoutService';
import { ViewPane, ViewPaneContainer } from 'vs/workbench/browser/parts/views/viewPaneContainer';
import { Query } from 'vs/workbench/contrib/extensions/common/extensionQuery';
import { SuggestEnabledInput, attachSuggestEnabledInputBoxStyler } from 'vs/workbench/contrib/codeEditor/browser/suggestEnabledInput/suggestEnabledInput';
import { alert } from 'vs/base/browser/ui/aria/aria';
import { createErrorWithActions } from 'vs/base/common/errorsWithActions';
import { IEnvironmentService } from 'vs/platform/environment/common/environment';
import { ExtensionType, EXTENSION_CATEGORIES } from 'vs/platform/extensions/common/extensions';
import { Registry } from 'vs/platform/registry/common/platform';
import { ILabelService } from 'vs/platform/label/common/label';
import { MementoObject } from 'vs/workbench/common/memento';
import { SyncDescriptor } from 'vs/platform/instantiation/common/descriptors';
import { IPreferencesService } from 'vs/workbench/services/preferences/common/preferences';
import { DragAndDropObserver } from 'vs/workbench/browser/dnd';
import { URI } from 'vs/base/common/uri';
import { SIDE_BAR_DRAG_AND_DROP_BACKGROUND } from 'vs/workbench/common/theme';

const NonEmptyWorkspaceContext = new RawContextKey<boolean>('nonEmptyWorkspace', false);
const DefaultViewsContext = new RawContextKey<boolean>('defaultExtensionViews', true);
const SearchMarketplaceExtensionsContext = new RawContextKey<boolean>('searchMarketplaceExtensions', false);
const SearchIntalledExtensionsContext = new RawContextKey<boolean>('searchInstalledExtensions', false);
const SearchOutdatedExtensionsContext = new RawContextKey<boolean>('searchOutdatedExtensions', false);
const SearchEnabledExtensionsContext = new RawContextKey<boolean>('searchEnabledExtensions', false);
const SearchDisabledExtensionsContext = new RawContextKey<boolean>('searchDisabledExtensions', false);
const HasInstalledExtensionsContext = new RawContextKey<boolean>('hasInstalledExtensions', true);
const BuiltInExtensionsContext = new RawContextKey<boolean>('builtInExtensions', false);
const SearchBuiltInExtensionsContext = new RawContextKey<boolean>('searchBuiltInExtensions', false);
const RecommendedExtensionsContext = new RawContextKey<boolean>('recommendedExtensions', false);

export class ExtensionsViewletViewsContribution implements IWorkbenchContribution {

	private readonly container: ViewContainer;

	constructor(
		@IExtensionManagementServerService private readonly extensionManagementServerService: IExtensionManagementServerService,
		@ILabelService private readonly labelService: ILabelService,
		@IViewDescriptorService viewDescriptorService: IViewDescriptorService
	) {
		this.container = viewDescriptorService.getViewContainerById(VIEWLET_ID)!;
		this.registerViews();
	}

	private registerViews(): void {
		const viewDescriptors: IViewDescriptor[] = [];

		/* Default views */
		viewDescriptors.push(...this.createDefaultExtensionsViewDescriptors());

		/* Search views */
		viewDescriptors.push(...this.createSearchExtensionsViewDescriptors());

		/* Recommendations views */
		viewDescriptors.push(...this.createRecommendedExtensionsViewDescriptors());

		/* Built-in extensions views */
		viewDescriptors.push(...this.createBuiltinExtensionsViewDescriptors());

		Registry.as<IViewsRegistry>(Extensions.ViewsRegistry).registerViews(viewDescriptors, this.container);
	}

	private createDefaultExtensionsViewDescriptors(): IViewDescriptor[] {
		const viewDescriptors: IViewDescriptor[] = [];

		/*
		 * Default popular extensions view
		 * Separate view for popular extensions required as we need to show popular and recommended sections
		 * in the default view when there is no search text, and user has no installed extensions.
		 */
		// viewDescriptors.push({ {{SQL CARBON EDIT}} remove popular
		// 	id: 'workbench.views.extensions.popular',
		// 	name: localize('popularExtensions', "Popular"),
		// 	ctorDescriptor: new SyncDescriptor(ExtensionsListView),
		// 	when: ContextKeyExpr.and(ContextKeyExpr.has('defaultExtensionViews'), ContextKeyExpr.not('hasInstalledExtensions')),
		// 	weight: 60,
		// 	order: 1,
		// });

		/*
		 * Default installed extensions views - Shows all user installed extensions.
		 */
		const servers: IExtensionManagementServer[] = [];
		if (this.extensionManagementServerService.localExtensionManagementServer) {
			servers.push(this.extensionManagementServerService.localExtensionManagementServer);
		}
		if (this.extensionManagementServerService.remoteExtensionManagementServer) {
			servers.push(this.extensionManagementServerService.remoteExtensionManagementServer);
		}
		if (servers.length === 0 && this.extensionManagementServerService.webExtensionManagementServer) {
			servers.push(this.extensionManagementServerService.webExtensionManagementServer);
		}
		const getViewName = (viewTitle: string, server: IExtensionManagementServer): string => {
			return servers.length > 1 ? `${server.label} - ${viewTitle}` : viewTitle;
		};
		for (const server of servers) {
			const getInstalledViewName = (): string => getViewName(localize('installed', "Installed"), server);
			const onDidChangeServerLabel: EventOf<void> = EventOf.map(this.labelService.onDidChangeFormatters, () => undefined);
			viewDescriptors.push({
				id: servers.length > 1 ? `workbench.views.extensions.${server.id}.installed` : `workbench.views.extensions.installed`,
				get name() { return getInstalledViewName(); },
				ctorDescriptor: new SyncDescriptor(ServerExtensionsView, [server, EventOf.map<void, string>(onDidChangeServerLabel, () => getInstalledViewName())]),
				when: ContextKeyExpr.and(ContextKeyExpr.has('defaultExtensionViews'), ContextKeyExpr.has('hasInstalledExtensions')),
				weight: 100,
				order: 2,
				/* Installed extensions views shall not be hidden when there are more than one server */
				canToggleVisibility: servers.length === 1
			});
		}

		/*
		 * Default recommended extensions view
		 * When user has installed extensions, this is shown along with the views for enabled & disabled extensions
		 * When user has no installed extensions, this is shown along with the view for popular extensions
		 */
		viewDescriptors.push({
			id: 'extensions.recommendedList',
			name: localize('recommendedExtensions', "Recommended"),
			ctorDescriptor: new SyncDescriptor(DefaultRecommendedExtensionsView),
			when: ContextKeyExpr.and(ContextKeyExpr.has('defaultExtensionViews'), ContextKeyExpr.not('config.extensions.showRecommendationsOnlyOnDemand')),
			weight: 40,
			order: 3,
			canToggleVisibility: true
		});

		/* Installed views shall be default in multi server window  */
		if (servers.length === 1) {
			/*
			 * Default enabled extensions view - Shows all user installed enabled extensions.
			 * Hidden by default
			 */
			viewDescriptors.push({
				id: 'workbench.views.extensions.enabled',
				name: localize('enabledExtensions', "Enabled"),
				ctorDescriptor: new SyncDescriptor(EnabledExtensionsView),
				when: ContextKeyExpr.and(ContextKeyExpr.has('defaultExtensionViews'), ContextKeyExpr.has('hasInstalledExtensions')),
				hideByDefault: true,
				weight: 40,
				order: 4,
				canToggleVisibility: true
			});

			/*
			 * Default disabled extensions view - Shows all disabled extensions.
			 * Hidden by default
			 */
			viewDescriptors.push({
				id: 'workbench.views.extensions.disabled',
				name: localize('disabledExtensions', "Disabled"),
				ctorDescriptor: new SyncDescriptor(DisabledExtensionsView),
				when: ContextKeyExpr.and(ContextKeyExpr.has('defaultExtensionViews'), ContextKeyExpr.has('hasInstalledExtensions')),
				hideByDefault: true,
				weight: 10,
				order: 5,
				canToggleVisibility: true
			});

		}

		return viewDescriptors;
	}

	private createSearchExtensionsViewDescriptors(): IViewDescriptor[] {
		const viewDescriptors: IViewDescriptor[] = [];

		/*
		 * View used for searching Marketplace
		 */
		viewDescriptors.push({
			id: 'workbench.views.extensions.marketplace',
			name: localize('marketPlace', "Marketplace"),
			ctorDescriptor: new SyncDescriptor(ExtensionsListView),
			when: ContextKeyExpr.and(ContextKeyExpr.has('searchMarketplaceExtensions')),
		});

		/*
		 * View used for searching all installed extensions
		 */
		viewDescriptors.push({
			id: 'workbench.views.extensions.searchInstalled',
			name: localize('installed', "Installed"),
			ctorDescriptor: new SyncDescriptor(InstalledExtensionsView),
			when: ContextKeyExpr.and(ContextKeyExpr.has('searchInstalledExtensions')),
		});

		/*
		 * View used for searching enabled extensions
		 */
		viewDescriptors.push({
			id: 'workbench.views.extensions.searchEnabled',
			name: localize('enabled', "Enabled"),
			ctorDescriptor: new SyncDescriptor(EnabledExtensionsView),
			when: ContextKeyExpr.and(ContextKeyExpr.has('searchEnabledExtensions')),
		});

		/*
		 * View used for searching disabled extensions
		 */
		viewDescriptors.push({
			id: 'workbench.views.extensions.searchDisabled',
			name: localize('disabled', "Disabled"),
			ctorDescriptor: new SyncDescriptor(DisabledExtensionsView),
			when: ContextKeyExpr.and(ContextKeyExpr.has('searchDisabledExtensions')),
		});

		/*
		 * View used for searching outdated extensions
		 */
		viewDescriptors.push({
			id: 'workbench.views.extensions.searchOutdated',
			name: localize('outdated', "Outdated"),
			ctorDescriptor: new SyncDescriptor(OutdatedExtensionsView),
			when: ContextKeyExpr.and(ContextKeyExpr.has('searchOutdatedExtensions')),
		});

		/*
		 * View used for searching builtin extensions
		 */
		viewDescriptors.push({
			id: 'workbench.views.extensions.searchBuiltin',
			name: localize('builtin', "Builtin"),
			ctorDescriptor: new SyncDescriptor(SearchBuiltInExtensionsView),
			when: ContextKeyExpr.and(ContextKeyExpr.has('searchBuiltInExtensions')),
		});

		return viewDescriptors;
	}

	private createRecommendedExtensionsViewDescriptors(): IViewDescriptor[] {
		const viewDescriptors: IViewDescriptor[] = [];

		viewDescriptors.push({
			id: 'workbench.views.extensions.workspaceRecommendations',
			name: localize('workspaceRecommendedExtensions', "Workspace Recommendations"),
			ctorDescriptor: new SyncDescriptor(WorkspaceRecommendedExtensionsView),
			when: ContextKeyExpr.and(ContextKeyExpr.has('recommendedExtensions'), ContextKeyExpr.has('nonEmptyWorkspace')),
			order: 1
		});

		viewDescriptors.push({
			id: 'workbench.views.extensions.otherRecommendations',
			name: localize('otherRecommendedExtensions', "Other Recommendations"),
			ctorDescriptor: new SyncDescriptor(RecommendedExtensionsView),
			when: ContextKeyExpr.has('recommendedExtensions'),
			order: 2
		});

		return viewDescriptors;
	}

	private createBuiltinExtensionsViewDescriptors(): IViewDescriptor[] {
		const viewDescriptors: IViewDescriptor[] = [];

		viewDescriptors.push({
			id: 'workbench.views.extensions.builtinFeatureExtensions',
			name: localize('builtinFeatureExtensions', "Features"),
			ctorDescriptor: new SyncDescriptor(BuiltInFeatureExtensionsView),
			when: ContextKeyExpr.has('builtInExtensions'),
		});

		viewDescriptors.push({
			id: 'workbench.views.extensions.builtinThemeExtensions',
			name: localize('builtInThemesExtensions', "Themes"),
			ctorDescriptor: new SyncDescriptor(BuiltInThemesExtensionsView),
			when: ContextKeyExpr.has('builtInExtensions'),
		});

		viewDescriptors.push({
			id: 'workbench.views.extensions.builtinProgrammingLanguageExtensions',
			name: localize('builtinProgrammingLanguageExtensions', "Programming Languages"),
			ctorDescriptor: new SyncDescriptor(BuiltInProgrammingLanguageExtensionsView),
			when: ContextKeyExpr.has('builtInExtensions'),
		});

		return viewDescriptors;
	}

}

export class ExtensionsViewPaneContainer extends ViewPaneContainer implements IExtensionsViewPaneContainer {

	private readonly _onSearchChange: Emitter<string> = this._register(new Emitter<string>());
	private readonly onSearchChange: EventOf<string> = this._onSearchChange.event;
	private nonEmptyWorkspaceContextKey: IContextKey<boolean>;
	private defaultViewsContextKey: IContextKey<boolean>;
	private searchMarketplaceExtensionsContextKey: IContextKey<boolean>;
	private searchInstalledExtensionsContextKey: IContextKey<boolean>;
	private searchOutdatedExtensionsContextKey: IContextKey<boolean>;
	private searchEnabledExtensionsContextKey: IContextKey<boolean>;
	private searchDisabledExtensionsContextKey: IContextKey<boolean>;
	private hasInstalledExtensionsContextKey: IContextKey<boolean>;
	private builtInExtensionsContextKey: IContextKey<boolean>;
	private searchBuiltInExtensionsContextKey: IContextKey<boolean>;
	private recommendedExtensionsContextKey: IContextKey<boolean>;

	private searchDelayer: Delayer<void>;
	private root: HTMLElement | undefined;
	private searchBox: SuggestEnabledInput | undefined;
	private readonly searchViewletState: MementoObject;
	private readonly sortActions: ChangeSortAction[];

	constructor(
		@IWorkbenchLayoutService layoutService: IWorkbenchLayoutService,
		@ITelemetryService telemetryService: ITelemetryService,
		@IProgressService private readonly progressService: IProgressService,
		@IInstantiationService instantiationService: IInstantiationService,
		@IEditorGroupsService private readonly editorGroupService: IEditorGroupsService,
		@IExtensionManagementService private readonly extensionManagementService: IExtensionManagementService,
		@IExtensionGalleryService private readonly extensionGalleryService: IExtensionGalleryService,
		@INotificationService private readonly notificationService: INotificationService,
		@IViewletService private readonly viewletService: IViewletService,
		@IThemeService themeService: IThemeService,
		@IConfigurationService configurationService: IConfigurationService,
		@IStorageService storageService: IStorageService,
		@IWorkspaceContextService contextService: IWorkspaceContextService,
		@IContextKeyService contextKeyService: IContextKeyService,
		@IContextMenuService contextMenuService: IContextMenuService,
		@IExtensionService extensionService: IExtensionService,
		@IViewDescriptorService viewDescriptorService: IViewDescriptorService,
		@IPreferencesService private readonly preferencesService: IPreferencesService,
	) {
		super(VIEWLET_ID, { mergeViewWithContainerWhenSingleView: true }, instantiationService, configurationService, layoutService, contextMenuService, telemetryService, extensionService, themeService, storageService, contextService, viewDescriptorService);

		this.searchDelayer = new Delayer(500);
		this.nonEmptyWorkspaceContextKey = NonEmptyWorkspaceContext.bindTo(contextKeyService);
		this.defaultViewsContextKey = DefaultViewsContext.bindTo(contextKeyService);
		this.searchMarketplaceExtensionsContextKey = SearchMarketplaceExtensionsContext.bindTo(contextKeyService);
		this.searchInstalledExtensionsContextKey = SearchIntalledExtensionsContext.bindTo(contextKeyService);
		this.searchOutdatedExtensionsContextKey = SearchOutdatedExtensionsContext.bindTo(contextKeyService);
		this.searchEnabledExtensionsContextKey = SearchEnabledExtensionsContext.bindTo(contextKeyService);
		this.searchDisabledExtensionsContextKey = SearchDisabledExtensionsContext.bindTo(contextKeyService);
		this.hasInstalledExtensionsContextKey = HasInstalledExtensionsContext.bindTo(contextKeyService);
		this.builtInExtensionsContextKey = BuiltInExtensionsContext.bindTo(contextKeyService);
		this.searchBuiltInExtensionsContextKey = SearchBuiltInExtensionsContext.bindTo(contextKeyService);
		this.recommendedExtensionsContextKey = RecommendedExtensionsContext.bindTo(contextKeyService);
		this._register(this.viewletService.onDidViewletOpen(this.onViewletOpen, this));
		this.searchViewletState = this.getMemento(StorageScope.WORKSPACE);

		this.extensionManagementService.getInstalled(ExtensionType.User).then(result => {
			this.hasInstalledExtensionsContextKey.set(result.length > 0);
		});

		this._register(this.configurationService.onDidChangeConfiguration(e => {
			if (e.affectsConfiguration(AutoUpdateConfigurationKey)) {
				this.updateTitleArea();
			}
		}, this));

		this.sortActions = [
			// this._register(this.instantiationService.createInstance(ChangeSortAction, 'extensions.sort.install', localize('sort by installs', "Install Count"), this.onSearchChange, 'installs')), // {{SQL CARBON EDIT}}
			// this._register(this.instantiationService.createInstance(ChangeSortAction, 'extensions.sort.rating', localize('sort by rating', "Rating"), this.onSearchChange, 'rating')), // {{SQL CARBON EDIT}}
			this._register(this.instantiationService.createInstance(ChangeSortAction, 'extensions.sort.name', localize('sort by name', "Name"), this.onSearchChange, 'name')),
			this._register(this.instantiationService.createInstance(ChangeSortAction, 'extensions.sort.publishedDate', localize('sort by date', "Published Date"), this.onSearchChange, 'publishedDate')),
		];
	}

	create(parent: HTMLElement): void {
		addClass(parent, 'extensions-viewlet');
		this.root = parent;

		const overlay = append(this.root, $('.overlay'));
		const overlayBackgroundColor = this.getColor(SIDE_BAR_DRAG_AND_DROP_BACKGROUND) ?? '';
		overlay.style.backgroundColor = overlayBackgroundColor;
		hide(overlay);

		const header = append(this.root, $('.header'));
		const placeholder = localize('searchExtensions', "Search Extensions in Marketplace");
		const searchValue = this.searchViewletState['query.value'] ? this.searchViewletState['query.value'] : '';

		this.searchBox = this._register(this.instantiationService.createInstance(SuggestEnabledInput, `${VIEWLET_ID}.searchbox`, header, {
			triggerCharacters: ['@'],
			sortKey: (item: string) => {
				if (item.indexOf(':') === -1) { return 'a'; }
				else if (/ext:/.test(item) || /id:/.test(item) || /tag:/.test(item)) { return 'b'; }
				else if (/sort:/.test(item)) { return 'c'; }
				else { return 'd'; }
			},
			provideResults: (query: string) => Query.suggestions(query)
		}, placeholder, 'extensions:searchinput', { placeholderText: placeholder, value: searchValue }));

		if (this.searchBox.getValue()) {
			this.triggerSearch();
		}

		this._register(attachSuggestEnabledInputBoxStyler(this.searchBox, this.themeService));

		this._register(this.searchBox.onInputDidChange(() => {
			this.triggerSearch();
			this._onSearchChange.fire(this.searchBox!.getValue());
		}, this));

		this._register(this.searchBox.onShouldFocusResults(() => this.focusListView(), this));

		this._register(this.onDidChangeVisibility(visible => {
			if (visible) {
				this.searchBox!.focus();
			}
		}));

		// Register DragAndDrop support
		this._register(new DragAndDropObserver(this.root, {
			onDragEnd: (e: DragEvent) => undefined,
			onDragEnter: (e: DragEvent) => {
				if (this.isSupportedDragElement(e)) {
					show(overlay);
				}
			},
			onDragLeave: (e: DragEvent) => {
				if (this.isSupportedDragElement(e)) {
					hide(overlay);
				}
			},
			onDragOver: (e: DragEvent) => {
				if (this.isSupportedDragElement(e)) {
					e.dataTransfer!.dropEffect = 'copy';
				}
			},
			onDrop: async (e: DragEvent) => {
				if (this.isSupportedDragElement(e)) {
					hide(overlay);

					if (e.dataTransfer && e.dataTransfer.files.length > 0) {
						let vsixPaths: URI[] = [];
						for (let index = 0; index < e.dataTransfer.files.length; index++) {
							const path = e.dataTransfer.files.item(index)!.path;
							if (path.indexOf('.vsix') !== -1) {
								vsixPaths.push(URI.file(path));
							}
						}

						try {
							// Attempt to install the extension(s)
							await this.instantiationService.createInstance(InstallVSIXAction, InstallVSIXAction.ID, InstallVSIXAction.LABEL).run(vsixPaths);
						}
						catch (err) {
							this.notificationService.error(err);
						}
					}
				}
			}
		}));

		super.create(append(this.root, $('.extensions')));
	}

	focus(): void {
		if (this.searchBox) {
			this.searchBox.focus();
		}
	}

	layout(dimension: Dimension): void {
		if (this.root) {
			toggleClass(this.root, 'narrow', dimension.width <= 300);
		}
		if (this.searchBox) {
			this.searchBox.layout({ height: 20, width: dimension.width - 34 });
		}
		super.layout(new Dimension(dimension.width, dimension.height - 41));
	}

	getOptimalWidth(): number {
		return 400;
	}

	getActions(): IAction[] {
		const filterActions: IAction[] = [];

		// Local extensions filters
		filterActions.push(...[
			this.instantiationService.createInstance(ShowBuiltInExtensionsAction, ShowBuiltInExtensionsAction.ID, localize('builtin filter', "Built-in")),
			this.instantiationService.createInstance(ShowInstalledExtensionsAction, ShowInstalledExtensionsAction.ID, localize('installed filter', "Installed")),
			this.instantiationService.createInstance(ShowEnabledExtensionsAction, ShowEnabledExtensionsAction.ID, localize('enabled filter', "Enabled")),
			this.instantiationService.createInstance(ShowDisabledExtensionsAction, ShowDisabledExtensionsAction.ID, localize('disabled filter', "Disabled")),
			this.instantiationService.createInstance(ShowOutdatedExtensionsAction, ShowOutdatedExtensionsAction.ID, localize('outdated filter', "Outdated")),
		]);

		if (this.extensionGalleryService.isEnabled()) {
			filterActions.splice(0, 0, ...[
				// this.instantiationService.createInstance(PredefinedExtensionFilterAction, 'extensions.filter.featured', localize('featured filter', "Featured"), '@featured'), // {{SQL CARBON EDIT}}
				// this.instantiationService.createInstance(PredefinedExtensionFilterAction, 'extensions.filter.popular', localize('most popular filter', "Most Popular"), '@popular'),  // {{SQL CARBON EDIT}}
				this.instantiationService.createInstance(PredefinedExtensionFilterAction, 'extensions.filter.recommended', localize('most popular recommended', "Recommended"), '@recommended'),
				// this.instantiationService.createInstance(RecentlyPublishedExtensionsAction, RecentlyPublishedExtensionsAction.ID, localize('recently published filter', "Recently Published")), // {{SQL CARBON EDIT}}
				new SubmenuAction('workbench.extensions.action.filterExtensionsByCategory', localize('filter by category', "Category"), EXTENSION_CATEGORIES.map(category => this.instantiationService.createInstance(SearchCategoryAction, `extensions.actions.searchByCategory.${category}`, category, category))),
				new Separator(),
			]);
			filterActions.push(...[
				new Separator(),
<<<<<<< HEAD
				new SubmenuAction('workbench.extensions.action.sortBy', localize('sorty by', "Sort By"), [
					// this.instantiationService.createInstance(ChangeSortAction, 'extensions.sort.install', localize('sort by installs', "Install Count"), this.onSearchChange, 'installs'), // {{SQL CARBON EDIT}}
					// this.instantiationService.createInstance(ChangeSortAction, 'extensions.sort.rating', localize('sort by rating', "Rating"), this.onSearchChange, 'rating'), // {{SQL CARBON EDIT}}
					this.instantiationService.createInstance(ChangeSortAction, 'extensions.sort.name', localize('sort by name', "Name"), this.onSearchChange, 'name'),
					this.instantiationService.createInstance(ChangeSortAction, 'extensions.sort.publishedDate', localize('sort by date', "Published Date"), this.onSearchChange, 'publishedDate'),
				]),
=======
				new SubmenuAction('workbench.extensions.action.sortBy', localize('sorty by', "Sort By"), this.sortActions),
>>>>>>> 0a3d1090
			]);
		}

		return [
			new SubmenuAction('workbench.extensions.action.filterExtensions', localize('filterExtensions', "Filter Extensions..."), filterActions, 'codicon-filter'),
			this.instantiationService.createInstance(ClearExtensionsInputAction, ClearExtensionsInputAction.ID, ClearExtensionsInputAction.LABEL, this.onSearchChange, this.searchBox ? this.searchBox.getValue() : ''),
		];
	}

	getSecondaryActions(): IAction[] {
		const actions: IAction[] = [];

		actions.push(this.instantiationService.createInstance(CheckForUpdatesAction, CheckForUpdatesAction.ID, CheckForUpdatesAction.LABEL));
		if (this.configurationService.getValue(AutoUpdateConfigurationKey)) {
			actions.push(this.instantiationService.createInstance(DisableAutoUpdateAction, DisableAutoUpdateAction.ID, DisableAutoUpdateAction.LABEL));
		} else {
			actions.push(this.instantiationService.createInstance(UpdateAllAction, UpdateAllAction.ID, UpdateAllAction.LABEL), this.instantiationService.createInstance(EnableAutoUpdateAction, EnableAutoUpdateAction.ID, EnableAutoUpdateAction.LABEL));
		}

		actions.push(new Separator());
		actions.push(this.instantiationService.createInstance(EnableAllAction, EnableAllAction.ID, EnableAllAction.LABEL));
		actions.push(this.instantiationService.createInstance(DisableAllAction, DisableAllAction.ID, DisableAllAction.LABEL));

		actions.push(new Separator());
		actions.push(this.instantiationService.createInstance(InstallVSIXAction, InstallVSIXAction.ID, InstallVSIXAction.LABEL));

		return actions;
	}

	search(value: string, refresh: boolean = false): void {
		if (this.searchBox) {
			if (this.searchBox.getValue() !== value) {
				this.searchBox.setValue(value);
			} else if (refresh) {
				this.doSearch();
			}
		}
	}

	private triggerSearch(): void {
		this.searchDelayer.trigger(() => this.doSearch(), this.searchBox && this.searchBox.getValue() ? 500 : 0).then(undefined, err => this.onError(err));
	}

	private normalizedQuery(): string {
		return this.searchBox
			? this.searchBox.getValue()
				.replace(/@category/g, 'category')
				.replace(/@tag:/g, 'tag:')
				.replace(/@ext:/g, 'ext:')
				.replace(/@featured/g, 'featured')
				.replace(/@popular/g, '@sort:installs')
			: '';
	}

	saveState(): void {
		const value = this.searchBox ? this.searchBox.getValue() : '';
		if (ExtensionsListView.isLocalExtensionsQuery(value)) {
			this.searchViewletState['query.value'] = value;
		} else {
			this.searchViewletState['query.value'] = '';
		}
		super.saveState();
	}

	private doSearch(): Promise<void> {
		const value = this.normalizedQuery();
		const isRecommendedExtensionsQuery = ExtensionsListView.isRecommendedExtensionsQuery(value);
		this.searchInstalledExtensionsContextKey.set(ExtensionsListView.isInstalledExtensionsQuery(value));
		this.searchOutdatedExtensionsContextKey.set(ExtensionsListView.isOutdatedExtensionsQuery(value));
		this.searchEnabledExtensionsContextKey.set(ExtensionsListView.isEnabledExtensionsQuery(value));
		this.searchDisabledExtensionsContextKey.set(ExtensionsListView.isDisabledExtensionsQuery(value));
		this.searchBuiltInExtensionsContextKey.set(ExtensionsListView.isSearchBuiltInExtensionsQuery(value));
		this.builtInExtensionsContextKey.set(ExtensionsListView.isBuiltInExtensionsQuery(value));
		this.recommendedExtensionsContextKey.set(isRecommendedExtensionsQuery);
		this.searchMarketplaceExtensionsContextKey.set(!!value && !ExtensionsListView.isLocalExtensionsQuery(value) && !isRecommendedExtensionsQuery);
		this.nonEmptyWorkspaceContextKey.set(this.contextService.getWorkbenchState() !== WorkbenchState.EMPTY);
		this.defaultViewsContextKey.set(!value);

		return this.progress(Promise.all(this.panes.map(view =>
			(<ExtensionsListView>view).show(this.normalizedQuery())
				.then(model => this.alertSearchResult(model.length, view.id))
		))).then(() => undefined);
	}

	protected onDidAddViewDescriptors(added: IAddedViewDescriptorRef[]): ViewPane[] {
		const addedViews = super.onDidAddViewDescriptors(added);
		this.progress(Promise.all(addedViews.map(addedView =>
			(<ExtensionsListView>addedView).show(this.normalizedQuery())
				.then(model => this.alertSearchResult(model.length, addedView.id))
		)));
		return addedViews;
	}

	private alertSearchResult(count: number, viewId: string): void {
		const view = this.viewContainerModel.visibleViewDescriptors.find(view => view.id === viewId);
		switch (count) {
			case 0:
				break;
			case 1:
				if (view) {
					alert(localize('extensionFoundInSection', "1 extension found in the {0} section.", view.name));
				} else {
					alert(localize('extensionFound', "1 extension found."));
				}
				break;
			default:
				if (view) {
					alert(localize('extensionsFoundInSection', "{0} extensions found in the {1} section.", count, view.name));
				} else {
					alert(localize('extensionsFound', "{0} extensions found.", count));
				}
				break;
		}
	}

	private count(): number {
		return this.panes.reduce((count, view) => (<ExtensionsListView>view).count() + count, 0);
	}

	private focusListView(): void {
		if (this.count() > 0) {
			this.panes[0].focus();
		}
	}

	private onViewletOpen(viewlet: IViewlet): void {
		if (!viewlet || viewlet.getId() === VIEWLET_ID) {
			return;
		}

		if (this.configurationService.getValue<boolean>(CloseExtensionDetailsOnViewChangeKey)) {
			const promises = this.editorGroupService.groups.map(group => {
				const editors = group.editors.filter(input => input instanceof ExtensionsInput);

				return group.closeEditors(editors);
			});

			Promise.all(promises);
		}
	}

	private progress<T>(promise: Promise<T>): Promise<T> {
		return this.progressService.withProgress({ location: ProgressLocation.Extensions }, () => promise);
	}

	private onError(err: Error): void {
		if (isPromiseCanceledError(err)) {
			return;
		}

		const message = err && err.message || '';

		if (/ECONNREFUSED/.test(message)) {
			const error = createErrorWithActions(localize('suggestProxyError', "Marketplace returned 'ECONNREFUSED'. Please check the 'http.proxy' setting."), {
				actions: [
					new Action('open user settings', localize('open user settings', "Open User Settings"), undefined, true, () => this.preferencesService.openGlobalSettings())
				]
			});

			this.notificationService.error(error);
			return;
		}

		this.notificationService.error(err);
	}

	private isSupportedDragElement(e: DragEvent): boolean {
		if (e.dataTransfer) {
			const typesLowerCase = e.dataTransfer.types.map(t => t.toLocaleLowerCase());
			return typesLowerCase.indexOf('files') !== -1;
		}

		return false;
	}
}

export class StatusUpdater extends Disposable implements IWorkbenchContribution {

	private readonly badgeHandle = this._register(new MutableDisposable());

	constructor(
		@IActivityService private readonly activityService: IActivityService,
		@IExtensionsWorkbenchService private readonly extensionsWorkbenchService: IExtensionsWorkbenchService,
		@IWorkbenchExtensionEnablementService private readonly extensionEnablementService: IWorkbenchExtensionEnablementService
	) {
		super();
		this._register(extensionsWorkbenchService.onChange(this.onServiceChange, this));
	}

	private onServiceChange(): void {
		this.badgeHandle.clear();

		const outdated = this.extensionsWorkbenchService.outdated.reduce((r, e) => r + (this.extensionEnablementService.isEnabled(e.local!) ? 1 : 0), 0);
		if (outdated > 0) {
			const badge = new NumberBadge(outdated, n => localize('outdatedExtensions', '{0} Outdated Extensions', n));
			this.badgeHandle.value = this.activityService.showViewContainerActivity(VIEWLET_ID, { badge, clazz: 'extensions-badge count-badge' });
		}
	}
}

export class MaliciousExtensionChecker implements IWorkbenchContribution {

	constructor(
		@IExtensionManagementService private readonly extensionsManagementService: IExtensionManagementService,
		@IHostService private readonly hostService: IHostService,
		@ILogService private readonly logService: ILogService,
		@INotificationService private readonly notificationService: INotificationService,
		@IEnvironmentService private readonly environmentService: IEnvironmentService
	) {
		if (!this.environmentService.disableExtensions) {
			this.loopCheckForMaliciousExtensions();
		}
	}

	private loopCheckForMaliciousExtensions(): void {
		this.checkForMaliciousExtensions()
			.then(() => timeout(1000 * 60 * 5)) // every five minutes
			.then(() => this.loopCheckForMaliciousExtensions());
	}

	private checkForMaliciousExtensions(): Promise<void> {
		return this.extensionsManagementService.getExtensionsReport().then(report => {
			const maliciousSet = getMaliciousExtensionsSet(report);

			return this.extensionsManagementService.getInstalled(ExtensionType.User).then(installed => {
				const maliciousExtensions = installed
					.filter(e => maliciousSet.has(e.identifier.id));

				if (maliciousExtensions.length) {
					return Promise.all(maliciousExtensions.map(e => this.extensionsManagementService.uninstall(e, true).then(() => {
						this.notificationService.prompt(
							Severity.Warning,
							localize('malicious warning', "We have uninstalled '{0}' which was reported to be problematic.", e.identifier.id),
							[{
								label: localize('reloadNow', "Reload Now"),
								run: () => this.hostService.reload()
							}],
							{ sticky: true }
						);
					})));
				} else {
					return Promise.resolve(undefined);
				}
			}).then(() => undefined);
		}, err => this.logService.error(err));
	}
}<|MERGE_RESOLUTION|>--- conflicted
+++ resolved
@@ -529,16 +529,7 @@
 			]);
 			filterActions.push(...[
 				new Separator(),
-<<<<<<< HEAD
-				new SubmenuAction('workbench.extensions.action.sortBy', localize('sorty by', "Sort By"), [
-					// this.instantiationService.createInstance(ChangeSortAction, 'extensions.sort.install', localize('sort by installs', "Install Count"), this.onSearchChange, 'installs'), // {{SQL CARBON EDIT}}
-					// this.instantiationService.createInstance(ChangeSortAction, 'extensions.sort.rating', localize('sort by rating', "Rating"), this.onSearchChange, 'rating'), // {{SQL CARBON EDIT}}
-					this.instantiationService.createInstance(ChangeSortAction, 'extensions.sort.name', localize('sort by name', "Name"), this.onSearchChange, 'name'),
-					this.instantiationService.createInstance(ChangeSortAction, 'extensions.sort.publishedDate', localize('sort by date', "Published Date"), this.onSearchChange, 'publishedDate'),
-				]),
-=======
 				new SubmenuAction('workbench.extensions.action.sortBy', localize('sorty by', "Sort By"), this.sortActions),
->>>>>>> 0a3d1090
 			]);
 		}
 
